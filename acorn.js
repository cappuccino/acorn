// Acorn is a tiny, fast JavaScript parser written in JavaScript.
//
// Acorn was written by Marijn Haverbeke and released under an MIT
// license. The Unicode regexps (for identifiers and whitespace) were
// taken from [Esprima](http://esprima.org) by Ariya Hidayat.
//
// Git repositories for Acorn are available at
//
//     http://marijnhaverbeke.nl/git/acorn
//     https://github.com/marijnh/acorn.git
//
// Please use the [github bug tracker][ghbt] to report issues.
//
// [ghbt]: https://github.com/marijnh/acorn/issues
//
// Objective-J extensions made by Martin Carlberg
//
// Git repositories for Acorn with Objective-J extension is available at
//
//     https://github.com/mrcarlberg/acorn.git
//
// This file defines the main parser interface. The library also comes
// with a [error-tolerant parser][dammit] and an
// [abstract syntax tree walker][walk], defined in other files.
//
// [dammit]: acorn_loose.js
// [walk]: util/walk.js

<<<<<<< HEAD
(function(mod) {
  if (typeof exports == "object" && typeof module == "object") return mod(exports, require("./util/walk")); // CommonJS
  if (typeof define == "function" && define.amd) return define(["exports", "./util/walk"], mod); // AMD
  mod(this.acorn || (this.acorn = {}), acorn.walk); // Plain browser env
})(function(exports, walk) {
=======
(function(root, mod) {
  if (typeof exports == "object" && typeof module == "object") return mod(exports); // CommonJS
  if (typeof define == "function" && define.amd) return define(["exports"], mod); // AMD
  mod(root.acorn || (root.acorn = {})); // Plain browser env
})(this, function(exports) {
>>>>>>> c152be4a
  "use strict";

  exports.version = "0.3.3-objj-2";

  // The main exported interface (under `self.acorn` when in the
  // browser) is a `parse` function that takes a code string and
  // returns an abstract syntax tree as specified by [Mozilla parser
  // API][api], with the caveat that the SpiderMonkey-specific syntax
  // (`let`, `yield`, inline XML, etc) is not recognized.
  //
  // [api]: https://developer.mozilla.org/en-US/docs/SpiderMonkey/Parser_API

  var options, input, inputLen, sourceFile;

  exports.parse = function(inpt, opts) {
    input = String(inpt); inputLen = input.length;
    setOptions(opts);
    initTokenState();
    return parseTopLevel(options.program);
  };

  // A second optional argument can be given to further configure
  // the parser process. These options are recognized:

  var defaultOptions = exports.defaultOptions = {
    // `ecmaVersion` indicates the ECMAScript version to parse. Must
    // be either 3 or 5. This
    // influences support for strict mode, the set of reserved words, and
    // support for getters and setter.
    ecmaVersion: 5,
    // Turn on `strictSemicolons` to prevent the parser from doing
    // automatic semicolon insertion.
    strictSemicolons: false,
    // When `allowTrailingCommas` is false, the parser will not allow
    // trailing commas in array and object literals.
    allowTrailingCommas: true,
    // By default, reserved words are not enforced. Enable
    // `forbidReserved` to enforce them.
    forbidReserved: false,
    // When `trackComments` is turned on, the parser will attach
    // `commentsBefore` and `commentsAfter` properties to AST nodes
    // holding arrays of strings. A single comment may appear in both
    // a `commentsBefore` and `commentsAfter` array (of the nodes
    // after and before it), but never twice in the before (or after)
    // array of different nodes.
    trackComments: false,
    // When `trackCommentsIncludeLineBreak` is turned on, the parser will
    // include, if present, the line break before the comment and all
    // the whitespace in between.
    trackCommentsIncludeLineBreak: false,
    // When `trackSpaces` is turned on, the parser will attach
    // `spacesBefore` and `spacesAfter` properties to AST nodes
    // holding arrays of strings. The same spaces may appear in both
    // a `spacesBefore` and `spacesAfter` array (of the nodes
    // after and before it), but never twice in the before (or after)
    // array of different nodes.
    trackSpaces: false,
    // When `locations` is on, `loc` properties holding objects with
    // `start` and `end` properties in `{line, column}` form (with
    // line being 1-based and column 0-based) will be attached to the
    // nodes.
    locations: false,
    // A function can be passed as `onComment` option, which will
    // cause Acorn to call that function with `(block, text, start,
    // end)` parameters whenever a comment is skipped. `block` is a
    // boolean indicating whether this is a block (`/* */`) comment,
    // `text` is the content of the comment, and `start` and `end` are
    // character offsets that denote the start and end of the comment.
    // When the `locations` option is on, two more parameters are
    // passed, the full `{line, column}` locations of the start and
    // end of the comments.
    onComment: null,
    // Nodes have their start and end characters offsets recorded in
    // `start` and `end` properties (directly on the node, rather than
    // the `loc` object, which holds line/column data. To also add a
    // [semi-standardized][range] `range` property holding a `[start,
    // end]` array with the same numbers, set the `ranges` option to
    // `true`.
    //
    // [range]: https://bugzilla.mozilla.org/show_bug.cgi?id=745678
    ranges: false,
    // It is possible to parse multiple files into a single AST by
    // passing the tree produced by parsing the first file as
    // `program` option in subsequent parses. This will add the
    // toplevel forms of the parsed file to the `Program` (top) node
    // of an existing parse tree.
    program: null,
    // When `location` is on, you can pass this to record the source
    // file in every node's `loc` object.
    sourceFile: null,
    // Turn on objj to allow Objective-J syntax
    objj: true,
    // Turn on preprocess to allow C preprocess derectives.
    // #define macro1
    // #define macro2 console.log("Hello")
    // #define macro3(x,y,z) if (x > y && y > z) console.log("Touchdown!!!")
    // #if macro1
    // #else
    // #endif
    preprocess: true,
    // Preprocess add macro function
    preprocessAddMacro: defaultAddMacro,
    // Preprocess get macro function
    preprocessGetMacro: defaultGetMacro,
    // Preprocess undefine macro function. To delete a macro
    preprocessUndefineMacro: defaultUndefineMacro,
    // Preprocess is macro function
    preprocessIsMacro: defaultIsMacro,
    // Turn off lineNoInErrorMessage to exclude line number in error messages
    // Needs to be on to run test cases
    lineNoInErrorMessage: true
  };

  function setOptions(opts) {
    options = opts || {};
    for (var opt in defaultOptions) if (!Object.prototype.hasOwnProperty.call(options, opt))
      options[opt] = defaultOptions[opt];
    sourceFile = options.sourceFile || null;
  }

  var macros;
  var macrosIsPredicate;

  function defaultAddMacro(macro) {
    macros[macro.identifier] = macro;
    macrosIsPredicate = null;
  }

  function defaultGetMacro(macroIdentifier) {
    return macros[macroIdentifier];
  }

  function defaultUndefineMacro(macroIdentifier) {
    delete macros[macroIdentifier];
    macrosIsPredicate = null;
  }

  function defaultIsMacro(macroIdentifier) {
    return (macrosIsPredicate || (macrosIsPredicate = makePredicate(Object.keys(macros).join(" "))))(macroIdentifier);
  }

  // The `getLineInfo` function is mostly useful when the
  // `locations` option is off (for performance reasons) and you
  // want to find the line/column position for a given character
  // offset. `input` should be the code string that the offset refers
  // into.

  var getLineInfo = exports.getLineInfo = function(input, offset) {
    for (var line = 1, cur = 0;;) {
      lineBreak.lastIndex = cur;
      var match = lineBreak.exec(input);
      if (match && match.index < offset) {
        ++line;
        cur = match.index + match[0].length;
      } else break;
    }
    return {line: line, column: offset - cur, lineStart: cur, lineEnd: (match ? match.index + match[0].length : input.length)};
  };

  // Acorn is organized as a tokenizer and a recursive-descent parser.
  // The `tokenize` export provides an interface to the tokenizer.
  // Because the tokenizer is optimized for being efficiently used by
  // the Acorn parser itself, this interface is somewhat crude and not
  // very modular. Performing another parse or call to `tokenize` will
  // reset the internal state, and invalidate existing tokenizers.

  exports.tokenize = function(inpt, opts) {
    input = String(inpt); inputLen = input.length;
    setOptions(opts);
    initTokenState();

    var t = {};
    function getToken(forceRegexp) {
      readToken(forceRegexp);
      t.start = tokStart; t.end = tokEnd;
      t.startLoc = tokStartLoc; t.endLoc = tokEndLoc;
      t.type = tokType; t.value = tokVal;
      return t;
    }
    getToken.jumpTo = function(pos, reAllowed) {
      tokPos = pos;
      if (options.locations) {
        tokCurLine = 1;
        tokLineStart = lineBreak.lastIndex = 0;
        var match;
        while ((match = lineBreak.exec(input)) && match.index < pos) {
          ++tokCurLine;
          tokLineStart = match.index + match[0].length;
        }
      }
      tokRegexpAllowed = reAllowed;
      skipSpace();
    };
    return getToken;
  };

  // State is kept in (closure-)global variables. We already saw the
  // `options`, `input`, and `inputLen` variables above.

  // The current position of the tokenizer in the input.

  var tokPos;

  // The start and end offsets of the current token.

  var tokStart, tokEnd;

  // When `options.locations` is true, these hold objects
  // containing the tokens start and end line/column pairs.

  var tokStartLoc, tokEndLoc;

  // The type and value of the current token. Token types are objects,
  // named by variables against which they can be compared, and
  // holding properties that describe them (indicating, for example,
  // the precedence of an infix operator, and the original name of a
  // keyword token). The kind of value that's held in `tokVal` depends
  // on the type of the token. For literals, it is the literal value,
  // for operators, the operator name, and so on.

  var tokType, tokVal;

  // These are used to hold arrays of comments when
  // `options.trackComments` is true.

  var tokCommentsBefore, tokCommentsAfter, lastTokCommentsAfter;

  // These are used to hold arrays of spaces when
  // `options.trackSpaces` is true.

  var tokSpacesBefore, tokSpacesAfter, lastTokSpacesAfter;

  // Interal state for the tokenizer. To distinguish between division
  // operators and regular expressions, it remembers whether the last
  // token was one that is allowed to be followed by an expression.
  // (If it is, a slash is probably a regexp, if it isn't it's a
  // division operator. See the `parseStatement` function for a
  // caveat.)

  var tokRegexpAllowed, tokComments, tokSpaces;

  // When `options.locations` is true, these are used to keep
  // track of the current line, and know when a new line has been
  // entered.

  var tokCurLine, tokLineStart, tokLineStartNext;

  // Same as input but for the current token. If options.preprocess is used
  // this can differ due to macros.

  var tokInput, preTokInput;

  // These store the position of the previous token, which is useful
  // when finishing a node and assigning its `end` position.

  var lastStart, lastEnd, lastEndLoc;

  // This is the tokenizer's state for Objective-J. `afterImport` is used
  // to make the part between '<' and '>' to be one token if it comes after
  // a @import token.

  var tokAfterImport;

  // This is the tokenizer's state for Objective-J. 'nodeMessageSendObjectExpression'
  // is used to store the expression that is already parsed when a subscript was
  // not really a subscript

  var nodeMessageSendObjectExpression;

  // This is the parser's state. `inFunction` is used to reject
  // `return` statements outside of functions, `labels` to verify that
  // `break` and `continue` have somewhere to jump to, and `strict`
  // indicates whether strict mode is on.

  var inFunction, labels, strict;

  // These are used by the preprocess tokenizer.

  var preTokPos, preTokType, preTokVal, preTokStart, preTokEnd;
  var preLastStart, preLastEnd;
  var preprocessStack = [];
  var preprocessStackLastItem;
  var preprocessMacroParameterListMode = false;

  // This function is used to raise exceptions on parse errors. It
  // takes either a `{line, column}` object or an offset integer (into
  // the current `input`) as `pos` argument. It attaches the position
  // to the end of the error message, and then raises a `SyntaxError`
  // with that message.

  function raise(pos, message) {
    if (typeof pos == "number") pos = getLineInfo(input, pos);
    if (options.lineNoInErrorMessage)
      message += " (" + pos.line + ":" + pos.column + ")";
    var syntaxError = new SyntaxError(message);
    syntaxError.line = pos.line;
    syntaxError.column = pos.column;
    syntaxError.lineStart = pos.lineStart;
    syntaxError.lineEnd = pos.lineEnd;
    syntaxError.fileName = sourceFile;

    throw syntaxError;
  }

  // Reused empty array added for node fields that are always empty.

  var empty = [];

  // ## Token types

  // The assignment of fine-grained, information-carrying type objects
  // allows the tokenizer to store the information it has about a
  // token in a way that is very cheap for the parser to look up.

  // All token type variables start with an underscore, to make them
  // easy to recognize.

  // These are the general types. The `type` property is only used to
  // make them recognizeable when debugging.

  var _num = {type: "num"}, _regexp = {type: "regexp"}, _string = {type: "string"};
  var _name = {type: "name"}, _eof = {type: "eof"}, _eol = {type: "eol"};

  // Keyword tokens. The `keyword` property (also used in keyword-like
  // operators) indicates that the token originated from an
  // identifier-like word, which is used when parsing property names.
  //
  // The `beforeExpr` property is used to disambiguate between regular
  // expressions and divisions. It is set on all token types that can
  // be followed by an expression (thus, a slash after them would be a
  // regular expression).
  //
  // `isLoop` marks a keyword as starting a loop, which is important
  // to know when parsing a label, in order to allow or disallow
  // continue jumps to that label.

  var _break = {keyword: "break"}, _case = {keyword: "case", beforeExpr: true}, _catch = {keyword: "catch"};
  var _continue = {keyword: "continue"}, _debugger = {keyword: "debugger"}, _default = {keyword: "default"};
  var _do = {keyword: "do", isLoop: true}, _else = {keyword: "else", beforeExpr: true};
  var _finally = {keyword: "finally"}, _for = {keyword: "for", isLoop: true}, _function = {keyword: "function"};
  var _if = {keyword: "if"}, _return = {keyword: "return", beforeExpr: true}, _switch = {keyword: "switch"};
  var _throw = {keyword: "throw", beforeExpr: true}, _try = {keyword: "try"}, _var = {keyword: "var"};
  var _while = {keyword: "while", isLoop: true}, _with = {keyword: "with"}, _new = {keyword: "new", beforeExpr: true};
  var _this = {keyword: "this"};
  var _void = {keyword: "void", prefix: true, beforeExpr: true};

  // The keywords that denote values.

  var _null = {keyword: "null", atomValue: null}, _true = {keyword: "true", atomValue: true};
  var _false = {keyword: "false", atomValue: false};

  // Some keywords are treated as regular operators. `in` sometimes
  // (when parsing `for`) needs to be tested against specifically, so
  // we assign a variable name to it for quick comparing.

  var _in = {keyword: "in", binop: 7, beforeExpr: true};

  // Objective-J @ keywords

  var _implementation = {keyword: "implementation"}, _outlet = {keyword: "outlet"}, _accessors = {keyword: "accessors"};
  var _end = {keyword: "end"}, _import = {keyword: "import", afterImport: true};
  var _action = {keyword: "action"}, _selector = {keyword: "selector"}, _class = {keyword: "class"}, _global = {keyword: "global"};
  var _dictionaryLiteral = {keyword: "{"}, _arrayLiteral = {keyword: "["};
  var _ref = {keyword: "ref"}, _deref = {keyword: "deref"};
  var _protocol = {keyword: "protocol"}, _optional = {keyword: "optional"}, _required = {keyword: "required"};
  var _interface = {keyword: "interface"};

  // Objective-J keywords

  var _filename = {keyword: "filename"}, _unsigned = {keyword: "unsigned", okAsIdent: true}, _signed = {keyword: "signed", okAsIdent: true};
  var _byte = {keyword: "byte", okAsIdent: true}, _char = {keyword: "char", okAsIdent: true}, _short = {keyword: "short", okAsIdent: true};
  var _int = {keyword: "int", okAsIdent: true}, _long = {keyword: "long", okAsIdent: true}, _id = {keyword: "id", okAsIdent: true};
  var _preprocess = {keyword: "#"};

  // Preprocessor keywords

  var _preDefine = {keyword: "define"};
  var _preUndef = {keyword: "undef"};
  var _preIfdef = {keyword: "ifdef"};
  var _preIfndef = {keyword: "ifndef"};
  var _preIf = {keyword: "if"};
  var _preElse = {keyword: "else"};
  var _preEndif = {keyword: "endif"};
  var _preElseIf = {keyword: "elif"};
  var _prePragma = {keyword: "pragma"};
  var _preDefined = {keyword: "defined"};
  var _preBackslash = {keyword: "\\"}

  var _preprocessParamItem = {type: "preprocessParamItem"}

  // Map keyword names to token types.

  var keywordTypes = {"break": _break, "case": _case, "catch": _catch,
                      "continue": _continue, "debugger": _debugger, "default": _default,
                      "do": _do, "else": _else, "finally": _finally, "for": _for,
                      "function": _function, "if": _if, "return": _return, "switch": _switch,
                      "throw": _throw, "try": _try, "var": _var, "while": _while, "with": _with,
                      "null": _null, "true": _true, "false": _false, "new": _new, "in": _in,
                      "instanceof": {keyword: "instanceof", binop: 7, beforeExpr: true}, "this": _this,
                      "typeof": {keyword: "typeof", prefix: true, beforeExpr: true},
                      "void": _void,
                      "delete": {keyword: "delete", prefix: true, beforeExpr: true} };

  // Map Objective-J keyword names to token types.

  var keywordTypesObjJ = {"IBAction": _action, "IBOutlet": _outlet, "unsigned": _unsigned, "signed": _signed, "byte": _byte, "char": _char,
                          "short": _short, "int": _int, "long": _long, "id": _id };

  // Map Objective-J "@" keyword names to token types.

  var objJAtKeywordTypes = {"implementation": _implementation, "outlet": _outlet, "accessors": _accessors, "end": _end,
                            "import": _import, "action": _action, "selector": _selector, "class": _class, "global": _global,
                            "ref": _ref, "deref": _deref, "protocol": _protocol, "optional": _optional, "required": _required,
                            "interface": _interface};

  // Map Preprocessor keyword names to token types.

  var keywordTypesPreprocess = {"define": _preDefine, "pragma": _prePragma, "ifdef": _preIfdef, "ifndef": _preIfndef,
                                "undef": _preUndef, "if": _preIf, "endif": _preEndif, "else": _preElse, "elif": _preElseIf,
                                "defined": _preDefined};

  // Punctuation token types. Again, the `type` property is purely for debugging.

  var _bracketL = {type: "[", beforeExpr: true}, _bracketR = {type: "]"}, _braceL = {type: "{", beforeExpr: true};
  var _braceR = {type: "}"}, _parenL = {type: "(", beforeExpr: true}, _parenR = {type: ")"};
  var _comma = {type: ",", beforeExpr: true}, _semi = {type: ";", beforeExpr: true};
  var _colon = {type: ":", beforeExpr: true}, _dot = {type: "."}, _question = {type: "?", beforeExpr: true};

  // Objective-J token types

  var _at = {type: "@"}, _dotdotdot = {type: "..."}, _numberSign = {type: "#"};

  // Operators. These carry several kinds of properties to help the
  // parser use them properly (the presence of these properties is
  // what categorizes them as operators).
  //
  // `binop`, when present, specifies that this operator is a binary
  // operator, and will refer to its precedence.
  //
  // `prefix` and `postfix` mark the operator as a prefix or postfix
  // unary operator. `isUpdate` specifies that the node produced by
  // the operator should be of type UpdateExpression rather than
  // simply UnaryExpression (`++` and `--`).
  //
  // `isAssign` marks all of `=`, `+=`, `-=` etcetera, which act as
  // binary operators with a very low precedence, that should result
  // in AssignmentExpression nodes.

  var _slash = {binop: 10, beforeExpr: true, preprocess: true}, _eq = {isAssign: true, beforeExpr: true, preprocess: true};
  var _assign = {isAssign: true, beforeExpr: true}, _plusmin = {binop: 9, prefix: true, beforeExpr: true, preprocess: true};
  var _incdec = {postfix: true, prefix: true, isUpdate: true}, _prefix = {prefix: true, beforeExpr: true};
  var _bin1 = {binop: 1, beforeExpr: true, preprocess: true}, _bin2 = {binop: 2, beforeExpr: true, preprocess: true};
  var _bin3 = {binop: 3, beforeExpr: true, preprocess: true}, _bin4 = {binop: 4, beforeExpr: true, preprocess: true};
  var _bin5 = {binop: 5, beforeExpr: true, preprocess: true}, _bin6 = {binop: 6, beforeExpr: true, preprocess: true};
  var _bin7 = {binop: 7, beforeExpr: true, preprocess: true}, _bin8 = {binop: 8, beforeExpr: true, preprocess: true};
  var _bin10 = {binop: 10, beforeExpr: true, preprocess: true};

  // Provide access to the token types for external users of the
  // tokenizer.

  exports.tokTypes = {bracketL: _bracketL, bracketR: _bracketR, braceL: _braceL, braceR: _braceR,
                      parenL: _parenL, parenR: _parenR, comma: _comma, semi: _semi, colon: _colon,
                      dot: _dot, question: _question, slash: _slash, eq: _eq, name: _name, eof: _eof,
                      num: _num, regexp: _regexp, string: _string};
  for (var kw in keywordTypes) exports.tokTypes["_" + kw] = keywordTypes[kw];

  // This is a trick taken from Esprima. It turns out that, on
  // non-Chrome browsers, to check whether a string is in a set, a
  // predicate containing a big ugly `switch` statement is faster than
  // a regular expression, and on Chrome the two are about on par.
  // This function uses `eval` (non-lexical) to produce such a
  // predicate from a space-separated string of words.
  //
  // It starts by sorting the words by length.

  function makePredicate(words) {
    words = words.split(" ");
    var f = "", cats = [];
    out: for (var i = 0; i < words.length; ++i) {
      for (var j = 0; j < cats.length; ++j)
        if (cats[j][0].length == words[i].length) {
          cats[j].push(words[i]);
          continue out;
        }
      cats.push([words[i]]);
    }
    function compareTo(arr) {
      if (arr.length == 1) return f += "return str === " + JSON.stringify(arr[0]) + ";";
      f += "switch(str){";
      for (var i = 0; i < arr.length; ++i) f += "case " + JSON.stringify(arr[i]) + ":";
      f += "return true}return false;";
    }

    // When there are more than three length categories, an outer
    // switch first dispatches on the lengths, to save on comparisons.

    if (cats.length > 3) {
      cats.sort(function(a, b) {return b.length - a.length;});
      f += "switch(str.length){";
      for (var i = 0; i < cats.length; ++i) {
        var cat = cats[i];
        f += "case " + cat[0].length + ":";
        compareTo(cat);
      }
      f += "}";

    // Otherwise, simply generate a flat `switch` statement.

    } else {
      compareTo(words);
    }
    return new Function("str", f);
  }

  exports.makePredicate = makePredicate;

  // The ECMAScript 3 reserved word list.

  var isReservedWord3 = makePredicate("abstract boolean byte char class double enum export extends final float goto implements import int interface long native package private protected public short static super synchronized throws transient volatile");

  // ECMAScript 5 reserved words.

  var isReservedWord5 = makePredicate("class enum extends super const export import");

  // The additional reserved words in strict mode.

  var isStrictReservedWord = makePredicate("implements interface let package private protected public static yield");

  // The forbidden variable names in strict mode.

  var isStrictBadIdWord = makePredicate("eval arguments");

  // And the keywords.

  var isKeyword = makePredicate("break case catch continue debugger default do else finally for function if return switch throw try var while with null true false instanceof typeof void delete new in this");

  // The Objective-J keywords.

  var isKeywordObjJ = makePredicate("IBAction IBOutlet byte char short int long unsigned signed id");

  // The preprocessor keywords.

  var isKeywordPreprocess = makePredicate("define pragma if ifdef ifndef else elif endif defined");

  // ## Character categories

  // Big ugly regular expressions that match characters in the
  // whitespace, identifier, and identifier-start categories. These
  // are only applied when a character is found to actually have a
  // code point above 128.

  var nonASCIIwhitespace = /[\u1680\u180e\u2000-\u200a\u2028\u2029\u202f\u205f\u3000\ufeff]/;
  var nonASCIIwhitespaceNoNewLine = /[\u1680\u180e\u2000-\u200a\u202f\u205f\u3000\ufeff]/;
  var nonASCIIidentifierStartChars = "\xaa\xb5\xba\xc0-\xd6\xd8-\xf6\xf8-\u02c1\u02c6-\u02d1\u02e0-\u02e4\u02ec\u02ee\u0370-\u0374\u0376\u0377\u037a-\u037d\u0386\u0388-\u038a\u038c\u038e-\u03a1\u03a3-\u03f5\u03f7-\u0481\u048a-\u0527\u0531-\u0556\u0559\u0561-\u0587\u05d0-\u05ea\u05f0-\u05f2\u0620-\u064a\u066e\u066f\u0671-\u06d3\u06d5\u06e5\u06e6\u06ee\u06ef\u06fa-\u06fc\u06ff\u0710\u0712-\u072f\u074d-\u07a5\u07b1\u07ca-\u07ea\u07f4\u07f5\u07fa\u0800-\u0815\u081a\u0824\u0828\u0840-\u0858\u08a0\u08a2-\u08ac\u0904-\u0939\u093d\u0950\u0958-\u0961\u0971-\u0977\u0979-\u097f\u0985-\u098c\u098f\u0990\u0993-\u09a8\u09aa-\u09b0\u09b2\u09b6-\u09b9\u09bd\u09ce\u09dc\u09dd\u09df-\u09e1\u09f0\u09f1\u0a05-\u0a0a\u0a0f\u0a10\u0a13-\u0a28\u0a2a-\u0a30\u0a32\u0a33\u0a35\u0a36\u0a38\u0a39\u0a59-\u0a5c\u0a5e\u0a72-\u0a74\u0a85-\u0a8d\u0a8f-\u0a91\u0a93-\u0aa8\u0aaa-\u0ab0\u0ab2\u0ab3\u0ab5-\u0ab9\u0abd\u0ad0\u0ae0\u0ae1\u0b05-\u0b0c\u0b0f\u0b10\u0b13-\u0b28\u0b2a-\u0b30\u0b32\u0b33\u0b35-\u0b39\u0b3d\u0b5c\u0b5d\u0b5f-\u0b61\u0b71\u0b83\u0b85-\u0b8a\u0b8e-\u0b90\u0b92-\u0b95\u0b99\u0b9a\u0b9c\u0b9e\u0b9f\u0ba3\u0ba4\u0ba8-\u0baa\u0bae-\u0bb9\u0bd0\u0c05-\u0c0c\u0c0e-\u0c10\u0c12-\u0c28\u0c2a-\u0c33\u0c35-\u0c39\u0c3d\u0c58\u0c59\u0c60\u0c61\u0c85-\u0c8c\u0c8e-\u0c90\u0c92-\u0ca8\u0caa-\u0cb3\u0cb5-\u0cb9\u0cbd\u0cde\u0ce0\u0ce1\u0cf1\u0cf2\u0d05-\u0d0c\u0d0e-\u0d10\u0d12-\u0d3a\u0d3d\u0d4e\u0d60\u0d61\u0d7a-\u0d7f\u0d85-\u0d96\u0d9a-\u0db1\u0db3-\u0dbb\u0dbd\u0dc0-\u0dc6\u0e01-\u0e30\u0e32\u0e33\u0e40-\u0e46\u0e81\u0e82\u0e84\u0e87\u0e88\u0e8a\u0e8d\u0e94-\u0e97\u0e99-\u0e9f\u0ea1-\u0ea3\u0ea5\u0ea7\u0eaa\u0eab\u0ead-\u0eb0\u0eb2\u0eb3\u0ebd\u0ec0-\u0ec4\u0ec6\u0edc-\u0edf\u0f00\u0f40-\u0f47\u0f49-\u0f6c\u0f88-\u0f8c\u1000-\u102a\u103f\u1050-\u1055\u105a-\u105d\u1061\u1065\u1066\u106e-\u1070\u1075-\u1081\u108e\u10a0-\u10c5\u10c7\u10cd\u10d0-\u10fa\u10fc-\u1248\u124a-\u124d\u1250-\u1256\u1258\u125a-\u125d\u1260-\u1288\u128a-\u128d\u1290-\u12b0\u12b2-\u12b5\u12b8-\u12be\u12c0\u12c2-\u12c5\u12c8-\u12d6\u12d8-\u1310\u1312-\u1315\u1318-\u135a\u1380-\u138f\u13a0-\u13f4\u1401-\u166c\u166f-\u167f\u1681-\u169a\u16a0-\u16ea\u16ee-\u16f0\u1700-\u170c\u170e-\u1711\u1720-\u1731\u1740-\u1751\u1760-\u176c\u176e-\u1770\u1780-\u17b3\u17d7\u17dc\u1820-\u1877\u1880-\u18a8\u18aa\u18b0-\u18f5\u1900-\u191c\u1950-\u196d\u1970-\u1974\u1980-\u19ab\u19c1-\u19c7\u1a00-\u1a16\u1a20-\u1a54\u1aa7\u1b05-\u1b33\u1b45-\u1b4b\u1b83-\u1ba0\u1bae\u1baf\u1bba-\u1be5\u1c00-\u1c23\u1c4d-\u1c4f\u1c5a-\u1c7d\u1ce9-\u1cec\u1cee-\u1cf1\u1cf5\u1cf6\u1d00-\u1dbf\u1e00-\u1f15\u1f18-\u1f1d\u1f20-\u1f45\u1f48-\u1f4d\u1f50-\u1f57\u1f59\u1f5b\u1f5d\u1f5f-\u1f7d\u1f80-\u1fb4\u1fb6-\u1fbc\u1fbe\u1fc2-\u1fc4\u1fc6-\u1fcc\u1fd0-\u1fd3\u1fd6-\u1fdb\u1fe0-\u1fec\u1ff2-\u1ff4\u1ff6-\u1ffc\u2071\u207f\u2090-\u209c\u2102\u2107\u210a-\u2113\u2115\u2119-\u211d\u2124\u2126\u2128\u212a-\u212d\u212f-\u2139\u213c-\u213f\u2145-\u2149\u214e\u2160-\u2188\u2c00-\u2c2e\u2c30-\u2c5e\u2c60-\u2ce4\u2ceb-\u2cee\u2cf2\u2cf3\u2d00-\u2d25\u2d27\u2d2d\u2d30-\u2d67\u2d6f\u2d80-\u2d96\u2da0-\u2da6\u2da8-\u2dae\u2db0-\u2db6\u2db8-\u2dbe\u2dc0-\u2dc6\u2dc8-\u2dce\u2dd0-\u2dd6\u2dd8-\u2dde\u2e2f\u3005-\u3007\u3021-\u3029\u3031-\u3035\u3038-\u303c\u3041-\u3096\u309d-\u309f\u30a1-\u30fa\u30fc-\u30ff\u3105-\u312d\u3131-\u318e\u31a0-\u31ba\u31f0-\u31ff\u3400-\u4db5\u4e00-\u9fcc\ua000-\ua48c\ua4d0-\ua4fd\ua500-\ua60c\ua610-\ua61f\ua62a\ua62b\ua640-\ua66e\ua67f-\ua697\ua6a0-\ua6ef\ua717-\ua71f\ua722-\ua788\ua78b-\ua78e\ua790-\ua793\ua7a0-\ua7aa\ua7f8-\ua801\ua803-\ua805\ua807-\ua80a\ua80c-\ua822\ua840-\ua873\ua882-\ua8b3\ua8f2-\ua8f7\ua8fb\ua90a-\ua925\ua930-\ua946\ua960-\ua97c\ua984-\ua9b2\ua9cf\uaa00-\uaa28\uaa40-\uaa42\uaa44-\uaa4b\uaa60-\uaa76\uaa7a\uaa80-\uaaaf\uaab1\uaab5\uaab6\uaab9-\uaabd\uaac0\uaac2\uaadb-\uaadd\uaae0-\uaaea\uaaf2-\uaaf4\uab01-\uab06\uab09-\uab0e\uab11-\uab16\uab20-\uab26\uab28-\uab2e\uabc0-\uabe2\uac00-\ud7a3\ud7b0-\ud7c6\ud7cb-\ud7fb\uf900-\ufa6d\ufa70-\ufad9\ufb00-\ufb06\ufb13-\ufb17\ufb1d\ufb1f-\ufb28\ufb2a-\ufb36\ufb38-\ufb3c\ufb3e\ufb40\ufb41\ufb43\ufb44\ufb46-\ufbb1\ufbd3-\ufd3d\ufd50-\ufd8f\ufd92-\ufdc7\ufdf0-\ufdfb\ufe70-\ufe74\ufe76-\ufefc\uff21-\uff3a\uff41-\uff5a\uff66-\uffbe\uffc2-\uffc7\uffca-\uffcf\uffd2-\uffd7\uffda-\uffdc";
  var nonASCIIidentifierChars = "\u0300-\u036f\u0483-\u0487\u0591-\u05bd\u05bf\u05c1\u05c2\u05c4\u05c5\u05c7\u0610-\u061a\u0620-\u0649\u0672-\u06d3\u06e7-\u06e8\u06fb-\u06fc\u0730-\u074a\u0800-\u0814\u081b-\u0823\u0825-\u0827\u0829-\u082d\u0840-\u0857\u08e4-\u08fe\u0900-\u0903\u093a-\u093c\u093e-\u094f\u0951-\u0957\u0962-\u0963\u0966-\u096f\u0981-\u0983\u09bc\u09be-\u09c4\u09c7\u09c8\u09d7\u09df-\u09e0\u0a01-\u0a03\u0a3c\u0a3e-\u0a42\u0a47\u0a48\u0a4b-\u0a4d\u0a51\u0a66-\u0a71\u0a75\u0a81-\u0a83\u0abc\u0abe-\u0ac5\u0ac7-\u0ac9\u0acb-\u0acd\u0ae2-\u0ae3\u0ae6-\u0aef\u0b01-\u0b03\u0b3c\u0b3e-\u0b44\u0b47\u0b48\u0b4b-\u0b4d\u0b56\u0b57\u0b5f-\u0b60\u0b66-\u0b6f\u0b82\u0bbe-\u0bc2\u0bc6-\u0bc8\u0bca-\u0bcd\u0bd7\u0be6-\u0bef\u0c01-\u0c03\u0c46-\u0c48\u0c4a-\u0c4d\u0c55\u0c56\u0c62-\u0c63\u0c66-\u0c6f\u0c82\u0c83\u0cbc\u0cbe-\u0cc4\u0cc6-\u0cc8\u0cca-\u0ccd\u0cd5\u0cd6\u0ce2-\u0ce3\u0ce6-\u0cef\u0d02\u0d03\u0d46-\u0d48\u0d57\u0d62-\u0d63\u0d66-\u0d6f\u0d82\u0d83\u0dca\u0dcf-\u0dd4\u0dd6\u0dd8-\u0ddf\u0df2\u0df3\u0e34-\u0e3a\u0e40-\u0e45\u0e50-\u0e59\u0eb4-\u0eb9\u0ec8-\u0ecd\u0ed0-\u0ed9\u0f18\u0f19\u0f20-\u0f29\u0f35\u0f37\u0f39\u0f41-\u0f47\u0f71-\u0f84\u0f86-\u0f87\u0f8d-\u0f97\u0f99-\u0fbc\u0fc6\u1000-\u1029\u1040-\u1049\u1067-\u106d\u1071-\u1074\u1082-\u108d\u108f-\u109d\u135d-\u135f\u170e-\u1710\u1720-\u1730\u1740-\u1750\u1772\u1773\u1780-\u17b2\u17dd\u17e0-\u17e9\u180b-\u180d\u1810-\u1819\u1920-\u192b\u1930-\u193b\u1951-\u196d\u19b0-\u19c0\u19c8-\u19c9\u19d0-\u19d9\u1a00-\u1a15\u1a20-\u1a53\u1a60-\u1a7c\u1a7f-\u1a89\u1a90-\u1a99\u1b46-\u1b4b\u1b50-\u1b59\u1b6b-\u1b73\u1bb0-\u1bb9\u1be6-\u1bf3\u1c00-\u1c22\u1c40-\u1c49\u1c5b-\u1c7d\u1cd0-\u1cd2\u1d00-\u1dbe\u1e01-\u1f15\u200c\u200d\u203f\u2040\u2054\u20d0-\u20dc\u20e1\u20e5-\u20f0\u2d81-\u2d96\u2de0-\u2dff\u3021-\u3028\u3099\u309a\ua640-\ua66d\ua674-\ua67d\ua69f\ua6f0-\ua6f1\ua7f8-\ua800\ua806\ua80b\ua823-\ua827\ua880-\ua881\ua8b4-\ua8c4\ua8d0-\ua8d9\ua8f3-\ua8f7\ua900-\ua909\ua926-\ua92d\ua930-\ua945\ua980-\ua983\ua9b3-\ua9c0\uaa00-\uaa27\uaa40-\uaa41\uaa4c-\uaa4d\uaa50-\uaa59\uaa7b\uaae0-\uaae9\uaaf2-\uaaf3\uabc0-\uabe1\uabec\uabed\uabf0-\uabf9\ufb20-\ufb28\ufe00-\ufe0f\ufe20-\ufe26\ufe33\ufe34\ufe4d-\ufe4f\uff10-\uff19\uff3f";
  var nonASCIIidentifierStart = new RegExp("[" + nonASCIIidentifierStartChars + "]");
  var nonASCIIidentifier = new RegExp("[" + nonASCIIidentifierStartChars + nonASCIIidentifierChars + "]");

  // Whether a single character denotes a newline.

  var newline = /[\n\r\u2028\u2029]/;

  // Matches a whole line break (where CRLF is considered a single
  // line break). Used to count lines.

  var lineBreak = /\r\n|[\n\r\u2028\u2029]/g;

  // Test whether a given character code starts an identifier.

  var isIdentifierStart = exports.isIdentifierStart = function(code) {
    if (code < 65) return code === 36;
    if (code < 91) return true;
    if (code < 97) return code === 95;
    if (code < 123)return true;
    return code >= 0xaa && nonASCIIidentifierStart.test(String.fromCharCode(code));
  };

  // Test whether a given character is part of an identifier.

  var isIdentifierChar = exports.isIdentifierChar = function(code) {
    if (code < 48) return code === 36;
    if (code < 58) return true;
    if (code < 65) return false;
    if (code < 91) return true;
    if (code < 97) return code === 95;
    if (code < 123)return true;
    return code >= 0xaa && nonASCIIidentifier.test(String.fromCharCode(code));
  };

  // ## Tokenizer

  // These are used when `options.locations` is on, for the
  // `tokStartLoc` and `tokEndLoc` properties.

  function line_loc_t() {
    this.line = tokCurLine;
    this.column = tokPos - tokLineStart;
  }

  // Reset the token state. Used at the start of a parse.

  function initTokenState() {
    macros = Object.create(null);
    tokCurLine = 1;
    tokPos = tokLineStart = 0;
    tokRegexpAllowed = true;
    tokComments = null;
    tokSpaces = null;
    skipSpace();
  }

  // Called at the end of every token. Sets `tokEnd`, `tokVal`,
  // `tokCommentsAfter`, `tokSpacesAfter`, and `tokRegexpAllowed`, and skips the space
  // after the token, so that the next one's `tokStart` will point at
  // the right position.

var preprocessTokens = [_preIf, _preIfdef, _preIfndef, _preElse, _preElseIf, _preEndif];

  function finishToken(type, val) {
    // If we get any of these preprocess tokens skip it and read next
    var preprocess = options.preprocess;
    if (preprocess && (type in preprocessTokens)) return readToken();
    tokEnd = tokPos;
    if (options.locations) tokEndLoc = new line_loc_t;
    tokType = type;
    skipSpace();
    if (preprocess && input.charCodeAt(tokPos) === 35 && input.charCodeAt(tokPos + 1) === 35) { // '##'
      var val1 = type === _name ? val : type.keyword;
      tokPos += 2;
      if (val1) {
        skipSpace();
        readToken();
        var val2 = tokType === _name ? tokVal : tokType.keyword;
        if (val2) {
          var concat = "" + val1 + val2,
              code = concat.charCodeAt(0),
              tok;
          if (isIdentifierStart(code))
            tok = readWord(concat) !== false;

          // We might got a word token from the concatenation
          if (tok) return tok;
          // FIXME: Is not using the concatenated token
          tok = getTokenFromCode(code, finishToken);
          if (tok === false) {
            unexpected();
          }
          // We have now got another type of token from the concatenation
          return tok;
        } else {
          // FIXME: Second token was not of right type. Save second token and return the first. When readToken is called again return the second.
        }
      }
    }
    tokVal = val;
    lastTokCommentsAfter = tokCommentsAfter;
    lastTokSpacesAfter = tokSpacesAfter;
    tokCommentsAfter = tokComments;
    tokSpacesAfter = tokSpaces;
    tokRegexpAllowed = type.beforeExpr;
    tokAfterImport = type.afterImport;
  }

  function skipBlockComment(lastIsNewlinePos) {
    var startLoc = options.onComment && options.locations && new line_loc_t;
    var start = tokPos, end = input.indexOf("*/", tokPos += 2);
    if (end === -1) raise(tokPos - 2, "Unterminated comment");
    tokPos = end + 2;
    if (options.locations) {
      lineBreak.lastIndex = start;
      var match;
      while ((match = lineBreak.exec(input)) && match.index < tokPos) {
        ++tokCurLine;
        tokLineStart = match.index + match[0].length;
      }
    }
    if (options.onComment)
      options.onComment(true, input.slice(start + 2, end), start, tokPos,
                        startLoc, options.locations && new line_loc_t);
    if (options.trackComments)
      (tokComments || (tokComments = [])).push(input.slice(lastIsNewlinePos !== undefined && options.trackCommentsIncludeLineBreak ? lastIsNewlinePos : start, tokPos));
  }

  function skipLineComment(lastIsNewlinePos) {
    var start = tokPos;
    var startLoc = options.onComment && options.locations && new line_loc_t;
    var ch = input.charCodeAt(tokPos+=2);
    while (tokPos < inputLen && ch !== 10 && ch !== 13 && ch !== 8232 && ch !== 8329) {
      ++tokPos;
      ch = input.charCodeAt(tokPos);
    }
    if (options.onComment)
      options.onComment(false, input.slice(start + 2, tokPos), start, tokPos,
                        startLoc, options.locations && new line_loc_t);
    if (options.trackComments)
      (tokComments || (tokComments = [])).push(input.slice(lastIsNewlinePos !== undefined && options.trackCommentsIncludeLineBreak ? lastIsNewlinePos : start, tokPos));
  }

  function preprocesSkipRestOfLine() {
    var ch = input.charCodeAt(tokPos);
    var last;
    // If the last none whitespace character is a '\' the line will continue on the the next line.
    // Here we break the way gcc works as it joins the lines first and then tokenize it. Because of
    // this we can't have a newline in the middle of a word.
    while (tokPos < inputLen && ((ch !== 10 && ch !== 13 && ch !== 8232 && ch !== 8329) || last === 92)) { // White space and '\'
      if (ch != 32 && ch != 9 && ch != 160 && (ch < 5760 || !nonASCIIwhitespaceNoNewLine.test(String.fromCharCode(ch))))
        last = ch;
      ch = input.charCodeAt(++tokPos);
    }
  }

  // Called at the start of the parse and after every token. Skips
  // whitespace and comments, and, if `options.trackComments` is on,
  // will store all skipped comments in `tokComments`. If
  // `options.trackSpaces` is on, will store the last skipped spaces in
  // `tokSpaces`.

  function skipSpace() {
    tokComments = null;
    tokSpaces = null;
    var spaceStart = tokPos,
        lastIsNewlinePos;
    for(;;) {
      var ch = input.charCodeAt(tokPos);
      if (ch === 32) { // ' '
        ++tokPos;
      } else if(ch === 13) {
        lastIsNewlinePos = tokPos;
        ++tokPos;
        var next = input.charCodeAt(tokPos);
        if(next === 10) {
          ++tokPos;
        }
        if(options.locations) {
          ++tokCurLine;
          tokLineStart = tokPos;
        }
      } else if (ch === 10) {
        lastIsNewlinePos = tokPos;
        ++tokPos;
        ++tokCurLine;
        tokLineStart = tokPos;
      } else if(ch < 14 && ch > 8) {
        ++tokPos;
      } else if (ch === 47) { // '/'
        var next = input.charCodeAt(tokPos+1);
        if (next === 42) { // '*'
          if (options.trackSpaces)
            (tokSpaces || (tokSpaces = [])).push(input.slice(spaceStart, tokPos));
          skipBlockComment(lastIsNewlinePos);
          spaceStart = tokPos;
        } else if (next === 47) { // '/'
          if (options.trackSpaces)
            (tokSpaces || (tokSpaces = [])).push(input.slice(spaceStart, tokPos));
          skipLineComment(lastIsNewlinePos);
          spaceStart = tokPos;
        } else break;
      } else if (ch === 160) { // '\xa0'
        ++tokPos;
      } else if (ch >= 5760 && nonASCIIwhitespace.test(String.fromCharCode(ch))) {
        ++tokPos;
      } else if (tokPos >= inputLen) {
        if (options.preprocess && preprocessStack.length) {
          // If we are at the end of the input inside a macro continue at last position
          var lastItem = preprocessStack.pop();
          tokPos = lastItem.end;
          input = lastItem.input;
          inputLen = lastItem.inputLen;
          lastEnd = lastItem.lastEnd;
          lastStart = lastItem.lastStart;
          // Set the last item
          var lastIndex = preprocessStack.length;
          preprocessStackLastItem = lastIndex ? preprocessStack[lastIndex - 1] : null;
        } else {
          break;
        }
      } else {
        break;
      }
    }
  }

  // ### Token reading

  // This is the function that is called to fetch the next token. It
  // is somewhat obscure, because it works in character codes rather
  // than characters, and because operator parsing has been inlined
  // into it.
  //
  // All in the name of speed.
  //
  // The `forceRegexp` parameter is used in the one case where the
  // `tokRegexpAllowed` trick does not work. See `parseStatement`.

  function readToken_dot(code, finishToken) {
    var next = input.charCodeAt(tokPos+1);
    if (next >= 48 && next <= 57) return readNumber(String.fromCharCode(code), finishToken);
    if (next === 46 && options.objj && input.charCodeAt(tokPos+2) === 46) { //'.'
      tokPos += 3;
      return finishToken(_dotdotdot);
    }
    ++tokPos;
    return finishToken(_dot);
  }

  function readToken_slash(finishToken) { // '/'
    var next = input.charCodeAt(tokPos+1);
    if (tokRegexpAllowed) {++tokPos; return readRegexp();}
    if (next === 61) return finishOp(_assign, 2, finishToken);
    return finishOp(_slash, 1, finishToken);
  }

  function readToken_mult_modulo(finishToken) { // '%*'
    var next = input.charCodeAt(tokPos+1);
    if (next === 61) return finishOp(_assign, 2, finishToken);
    return finishOp(_bin10, 1, finishToken);
  }

  function readToken_pipe_amp(code, finishToken) { // '|&'
    var next = input.charCodeAt(tokPos+1);
    if (next === code) return finishOp(code === 124 ? _bin1 : _bin2, 2, finishToken);
    if (next === 61) return finishOp(_assign, 2, finishToken);
    return finishOp(code === 124 ? _bin3 : _bin5, 1, finishToken);
  }

  function readToken_caret(finishToken) { // '^'
    var next = input.charCodeAt(tokPos+1);
    if (next === 61) return finishOp(_assign, 2, finishToken);
    return finishOp(_bin4, 1, finishToken);
  }

  function readToken_plus_min(code, finishToken) { // '+-'
    var next = input.charCodeAt(tokPos+1);
    if (next === code) return finishOp(_incdec, 2, finishToken);
    if (next === 61) return finishOp(_assign, 2, finishToken);
    return finishOp(_plusmin, 1, finishToken);
  }

  function readToken_lt_gt(code, finishToken) { // '<>'
    if (tokAfterImport && options.objj && code === 60) {  // '<'
      var str = [];
      for (;;) {
        if (tokPos >= inputLen) raise(tokStart, "Unterminated import statement");
        var ch = input.charCodeAt(++tokPos);
        if (ch === 62) {  // '>'
          ++tokPos;
          return finishToken(_filename, String.fromCharCode.apply(null, str));
        }
        str.push(ch);
      }
    }
    var next = input.charCodeAt(tokPos+1);
    var size = 1;
    if (next === code) {
      size = code === 62 && input.charCodeAt(tokPos+2) === 62 ? 3 : 2;
      if (input.charCodeAt(tokPos + size) === 61) return finishOp(_assign, size + 1, finishToken);
      return finishOp(_bin8, size, finishToken);
    }
    if (next === 61)
      size = input.charCodeAt(tokPos+2) === 61 ? 3 : 2;
    return finishOp(_bin7, size, finishToken);
  }

  function readToken_eq_excl(code, finishToken) { // '=!'
    var next = input.charCodeAt(tokPos+1);
    if (next === 61) return finishOp(_bin6, input.charCodeAt(tokPos+2) === 61 ? 3 : 2, finishToken);
    return finishOp(code === 61 ? _eq : _prefix, 1, finishToken);
  }

  function readToken_at(code, finishToken) { // '@'
    var next = input.charCodeAt(++tokPos);
    if (next === 34 || next === 39)  // Read string if "'" or '"'
      return readString(next, finishToken);
    if (next === 123) // Read dictionary literal if "{"
      return finishToken(_dictionaryLiteral);
    if (next === 91) // Ready array literal if "["
      return finishToken(_arrayLiteral);

    var word = readWord1(),
        token = objJAtKeywordTypes[word];
    if (!token) raise(tokStart, "Unrecognized Objective-J keyword '@" + word + "'");
    return finishToken(token);
  }

  // True if we are skipping token when finding #else or #endif after and #if

  var preNotSkipping = true;
  var preIfLevel = 0;

  function readToken_preprocess(finishTokenFunction) { // '#'
    ++tokPos;
    preprocessReadToken();
    switch (preTokType) {
      case _preDefine:
        preprocessReadToken();
        var macroIdentifierEnd = preTokEnd;
        var macroIdentifier = preprocessGetIdent();
        // '(' Must follow directly after identifier to be a valid macro with parameters
        if (input.charCodeAt(macroIdentifierEnd) === 40) { // '('
          preprocessExpect(_parenL);
          var parameters = [];
          var first = true;
          while (!preprocessEat(_parenR)) {
            if (!first) preprocessExpect(_comma, "Expected ',' between macro parameters"); else first = false;
            parameters.push(preprocessGetIdent());
          }
        }
        var start = tokPos = preTokStart;
        preprocesSkipRestOfLine();
        var macroString = input.slice(start, tokPos);
        macroString = macroString.replace(/\\/g, " ");
        options.preprocessAddMacro(new Macro(macroIdentifier, macroString, parameters));
        break;

      case _preUndef:
        preprocessReadToken();
        options.preprocessUndefineMacro(preprocessGetIdent());
        preprocesSkipRestOfLine();
        break;

      case _preIf:
        if (preNotSkipping) {
          preIfLevel++;
          preprocessReadToken();
          var expr = preprocessParseExpression();
          var test = preprocessEvalExpression(expr);
          if (!test) {
            preNotSkipping = false;
            preprocessSkipToElseOrEndif();
          }
        } else {
          return finishTokenFunction(_preIf);
        }
        break;

      case _preIfdef:
        if (preNotSkipping) {
          preIfLevel++;
          preprocessReadToken();
          var ident = preprocessGetIdent();
          var test = options.preprocessGetMacro(ident);
          if (!test) {
            preNotSkipping = false
            preprocessSkipToElseOrEndif();
          }
        } else {
          //preprocesSkipRestOfLine();
          return finishTokenFunction(_preIfdef);
        }
        break;

      case _preIfndef:
        if (preNotSkipping) {
          preIfLevel++;
          preprocessReadToken();
          var ident = preprocessGetIdent();
          var test = options.preprocessGetMacro(ident);
          if (test) {
            preNotSkipping = false
            preprocessSkipToElseOrEndif();
          }
        } else {
          //preprocesSkipRestOfLine();
          return finishTokenFunction(_preIfndef);
        }
        break;

      case _preElse:
        if (preIfLevel) {
          if (preNotSkipping) {
            preNotSkipping = false;
            finishTokenFunction(_preElse);
            preprocessReadToken();
            preprocessSkipToElseOrEndif(true); // no else
          } else {
            return finishTokenFunction(_preElse);
          }
        } else
          raise(preTokStart, "#else without #if");
        break;

      case _preEndif:
        if (preIfLevel) {
          if (preNotSkipping) {
            preIfLevel--;
            break;
          }
        } else {
          raise(preTokStart, "#endif without #if");
        }
        return finishTokenFunction(_preEndif);
        break;

      case _prePragma:
        preprocesSkipRestOfLine();
        break;

      case _prefix:
        preprocesSkipRestOfLine();
        break;

      default:
        raise(preTokStart, "Invalid preprocessing directive");
        preprocesSkipRestOfLine();
        // Return the complete line as a token to make it possible to create a PreProcessStatement if we are between two statements
        return finishTokenFunction(_preprocess);
        //raise(tokPos, "Invalid preprocessing directive '" + (preTokType.keyword || preTokVal) + "' " + input.slice(tokStart, tokPos));
    }
    // Drop this token and read next non preprocess token
    finishToken(_preprocess);
    return readToken();
  }

  function preprocessEvalExpression(expr) {
    return walk.recursive(expr, {}, {
      BinaryExpression: function(node, st, c) {
        var left = node.left, right = node.right;
        switch(node.operator) {
          case "+":
            return c(left, st) + c(right, st);
          case "-":
            return c(left, st) - c(right, st);
          case "*":
            return c(left, st) * c(right, st);
          case "/":
            return c(left, st) / c(right, st);
          case "%":
            return c(left, st) % c(right, st);
          case "<":
            return c(left, st) < c(right, st);
          case ">":
            return c(left, st) > c(right, st);
          case "=":
          case "==":
          case "===":
            return c(left, st) === c(right, st);
          case "<=":
            return c(left, st) <= c(right, st);
          case ">=":
            return c(left, st) >= c(right, st);
          case "&&":
            return c(left, st) && c(right, st);
          case "||":
            return c(left, st) || c(right, st);
        }
      },
      Literal: function(node, st, c) {
        return node.value;
      },
      Identifier: function(node, st, c) {
        var name = node.name,
            macro = options.preprocessGetMacro(name);
        return (macro && parseInt(macro.macro)) || 0;
      },
      DefinedExpression: function(node, st, c) {
        return !!options.preprocessGetMacro(node.id.name);
      }
    }, {});
  }

  function getTokenFromCode(code, finishToken, allowEndOfLineToken) {
    switch(code) {
      // The interpretation of a dot depends on whether it is followed
      // by a digit.
    case 46: // '.'
      return readToken_dot(code, finishToken);

      // Punctuation tokens.
    case 40: ++tokPos; return finishToken(_parenL);
    case 41: ++tokPos; return finishToken(_parenR);
    case 59: ++tokPos; return finishToken(_semi);
    case 44: ++tokPos; return finishToken(_comma);
    case 91: ++tokPos; return finishToken(_bracketL);
    case 93: ++tokPos; return finishToken(_bracketR);
    case 123: ++tokPos; return finishToken(_braceL);
    case 125: ++tokPos; return finishToken(_braceR);
    case 58: ++tokPos; return finishToken(_colon);
    case 63: ++tokPos; return finishToken(_question);

      // '0x' is a hexadecimal number.
    case 48: // '0'
      var next = input.charCodeAt(tokPos+1);
      if (next === 120 || next === 88) return readHexNumber(finishToken);
      // Anything else beginning with a digit is an integer, octal
      // number, or float.
    case 49: case 50: case 51: case 52: case 53: case 54: case 55: case 56: case 57: // 1-9
      return readNumber(false, finishToken);

      // Quotes produce strings.
    case 34: case 39: // '"', "'"
      return readString(code, finishToken);

    // Operators are parsed inline in tiny state machines. '=' (61) is
    // often referred to. `finishOp` simply skips the amount of
    // characters it is given as second argument, and returns a token
    // of the type given by its first argument.

    case 47: // '/'
      return readToken_slash(finishToken);

    case 37: case 42: // '%*'
      return readToken_mult_modulo(finishToken);

    case 124: case 38: // '|&'
      return readToken_pipe_amp(code, finishToken);

    case 94: // '^'
      return readToken_caret(finishToken);

    case 43: case 45: // '+-'
      return readToken_plus_min(code, finishToken);

    case 60: case 62: // '<>'
      return readToken_lt_gt(code, finishToken, finishToken);

    case 61: case 33: // '=!'
      return readToken_eq_excl(code, finishToken);

    case 126: // '~'
      return finishOp(_prefix, 1, finishToken);

    case 64: // '@'
      if (options.objj)
        return readToken_at(code, finishToken);
      return false;

    case 35: // '#'
      if (options.preprocess) {
        return readToken_preprocess(finishToken);
      }
      return false;

    case 92: // '\'
      if (options.preprocess) {
        return finishOp(_preBackslash, 1, finishToken);
      }
      return false;
    }

    if (allowEndOfLineToken && newline.test(String.fromCharCode(code))) {
      return finishOp(_eol, 1, finishToken);
    }

    return false;
  }

  // Returns true if it stops at a line break

  function preprocessSkipSpace() {
    while (tokPos < inputLen) {
      var ch = input.charCodeAt(tokPos);
      if (ch === 32 || ch === 9 || ch === 160 || (ch >= 5760 && nonASCIIwhitespaceNoNewLine.test(String.fromCharCode(ch)))) {
        ++tokPos;
      } else if (ch === 92) { // '\'
        // Check if we have an escaped newline. We are using a relaxed treatment of escaped newlines like gcc.
        // We allow spaces, horizontal and vertical tabs, and form feeds between the backslash and the subsequent newline
        var pos = tokPos + 1;
        ch = input.charCodeAt(pos);
        while (pos < inputLen && (ch === 32 || ch === 9 || ch === 11 || ch === 12 || (ch >= 5760 && nonASCIIwhitespaceNoNewLine.test(String.fromCharCode(ch)))))
          ch = input.charCodeAt(++pos);
        lineBreak.lastIndex = 0;
        var match = lineBreak.exec(input.slice(pos, pos + 2));
        if (match && match.index === 0) {
          tokPos = pos + match[0].length;
        } else {
          return false;
        }
      } else {
        lineBreak.lastIndex = 0;
        var match = lineBreak.exec(input.slice(tokPos, tokPos + 2));
        return match && match.index === 0;
      }
    }
  }

  function preprocessSkipToElseOrEndif(skipElse) {
    var ifLevel = 0;
    while (ifLevel > 0 || (preTokType != _preEndif && (preTokType != _preElse || skipElse))) {
      switch (preTokType) {
        case _preIf:
        case _preIfdef:
        case _preIfndef:
          ifLevel++;
          break;

        case _preEndif:
          ifLevel--;
          break;

        case _eof:
          preNotSkipping = true;
          raise(preTokStart, "Missing #endif");
      }
      preprocessReadToken();
    }
    preNotSkipping = true;
    if (preTokType === _preEndif)
      preIfLevel--;
  }

  function preprocessReadToken() {
    preTokStart = tokPos;
    preTokInput = input;
    if (tokPos >= inputLen) return _eof;
    var code = input.charCodeAt(tokPos);
    if (preprocessMacroParameterListMode && code !== 41 && code !== 44) { // ')', ','
      var parenLevel = 0;
      // If we are parsing a macro parameter list parentheses within each argument must balance
      while(tokPos < inputLen && (parenLevel || (code !== 41 && code !== 44))) { // ')', ','
        if (code === 40) // '('
          parenLevel++;
        if (code === 41) // ')'
          parenLevel--;
        code = input.charCodeAt(++tokPos);
      }
      return preprocessFinishToken(_preprocessParamItem, input.slice(preTokStart, tokPos));
    }
    if (isIdentifierStart(code) || (code === 92 /* '\' */ && input.charCodeAt(tokPos +1) === 117 /* 'u' */)) return preprocessReadWord();
    if (getTokenFromCode(code, preprocessFinishToken, true) === false) {
      // If we are here, we either found a non-ASCII identifier
      // character, or something that's entirely disallowed.
      var ch = String.fromCharCode(code);
      if (ch === "\\" || nonASCIIidentifierStart.test(ch)) return preprocessReadWord();
      raise(tokPos, "Unexpected character '" + ch + "'");
    }
  }

  function preprocessReadWord() {
    var word = readWord1();
    preprocessFinishToken(isKeywordPreprocess(word) ? keywordTypesPreprocess[word] : _name, word);
  }

  function preprocessFinishToken(type, val) {
    preTokType = type;
    preTokVal = val;
    preTokEnd = tokPos;
    preprocessSkipSpace();
  }

  // Continue to the next token.

  function preprocessNext() {
    preLastStart = tokStart;
    preLastEnd = tokEnd;
    //lastEndLoc = tokEndLoc;
    return preprocessReadToken();
  }

  // Predicate that tests whether the next token is of the given
  // type, and if yes, consumes it as a side effect.

  function preprocessEat(type) {
    if (preTokType === type) {
      preprocessNext();
      return true;
    }
  }

  // Expect a token of a given type. If found, consume it, otherwise,
  // raise with errorMessage or an unexpected token error.

  function preprocessExpect(type, errorMessage) {
    if (preTokType === type) preprocessReadToken();
    else raise(preTokStart, errorMessage || "Unexpected token");
  }

  function preprocessGetIdent() {
    var ident = preTokType === _name ? preTokVal : ((!options.forbidReserved || preTokType.okAsIdent) && preTokType.keyword) || raise(preTokStart, "Expected Macro identifier");
    preprocessNext();
    return ident;
  }

  function preprocessParseIdent() {
    var node = startNode();
    node.name = preprocessGetIdent();
    return preprocessFinishNode(node, "Identifier");
  }

  // Parse an  expression — either a single token that is an
  // expression, an expression started by a keyword like `defined`,
  // or an expression wrapped in punctuation like `()`.

  function preprocessParseExpression() {
    return preprocessParseExprOps();
  }

  // Start the precedence parser.

  function preprocessParseExprOps() {
    return preprocessParseExprOp(preprocessParseMaybeUnary(), -1);
  }

  // Parse binary operators with the operator precedence parsing
  // algorithm. `left` is the left-hand side of the operator.
  // `minPrec` provides context that allows the function to stop and
  // defer further parser to one of its callers when it encounters an
  // operator that has a lower precedence than the set it is parsing.

  function preprocessParseExprOp(left, minPrec) {
    var prec = preTokType.binop;
    if (prec) {
      if (!preTokType.preprocess) raise(preTokStart, "Unsupported macro operator");
      if (prec > minPrec) {
        var node = startNodeFrom(left);
        node.left = left;
        node.operator = preTokVal;
        preprocessNext();
        node.right = preprocessParseExprOp(preprocessParseMaybeUnary(), prec);
        var node = preprocessFinishNode(node, /*/&&|\|\|/.test(node.operator) ? "LogicalExpression" : */"BinaryExpression");
        return preprocessParseExprOp(node, minPrec);
      }
    }
    return left;
  }

  // Parse an unary expression if possible

  function preprocessParseMaybeUnary() {
    if (preTokType.preprocess && preTokType.prefix) {
      var node = startNode();
      node.operator = tokVal;
      node.prefix = true;
      preprocessNext();
      node.argument = preprocessParseMaybeUnary();
      return preprocessFinishNode(node, "UnaryExpression");
    }
    return preprocessParseExprAtom();
  }

  // Parse an atomic macro expression — either a single token that is an
  // expression, an expression started by a keyword like `defined`,
  // or an expression wrapped in punctuation like `()`.

  function preprocessParseExprAtom() {
    switch (preTokType) {
    case _name:
      return preprocessParseIdent();

    case _num: case _string:
      return preprocessParseStringNumLiteral();

    case _parenL:
      var tokStart1 = preTokStart;
      preprocessNext();
      var val = preprocessParseExpression();
      val.start = tokStart1;
      val.end = preTokEnd;
      preprocessExpect(_parenR, "Expected closing ')' in macro expression");
      return val;

    case _preDefined:
      var node = startNode();
      preprocessNext();
      node.id = preprocessParseIdent();
      return preprocessFinishNode(node, "DefinedExpression");

    default:
      unexpected();
    }
  }

  function preprocessParseStringNumLiteral() {
    var node = startNode();
    node.value = preTokVal;
    node.raw = preTokInput.slice(preTokStart, preTokEnd);
    preprocessNext();
    return preprocessFinishNode(node, "Literal");
  }

  function preprocessFinishNode(node, type) {
    node.type = type;
    node.end = preLastEnd;
    return node;
  }

  function readToken(forceRegexp) {
    tokCommentsBefore = tokComments;
    tokSpacesBefore = tokSpaces;
    if (!forceRegexp) tokStart = tokPos;
    else tokPos = tokStart + 1;
    tokInput = input;
    if (options.locations) tokStartLoc = new line_loc_t;
    if (forceRegexp) return readRegexp();
    if (tokPos >= inputLen) return finishToken(_eof);

    var code = input.charCodeAt(tokPos);
    // Identifier or keyword. '\uXXXX' sequences are allowed in
    // identifiers, so '\' also dispatches to that.
    if (isIdentifierStart(code) || code === 92 /* '\' */) return readWord();

    var tok = getTokenFromCode(code, finishToken);

    if (tok === false) {
      // If we are here, we either found a non-ASCII identifier
      // character, or something that's entirely disallowed.
      var ch = String.fromCharCode(code);
      if (ch === "\\" || nonASCIIidentifierStart.test(ch)) return readWord();
      raise(tokPos, "Unexpected character '" + ch + "'");
    }
    return tok;
  }

  function finishOp(type, size, finishToken) {
    var str = input.slice(tokPos, tokPos + size);
    tokPos += size;
    finishToken(type, str);
  }

  // Parse a regular expression. Some context-awareness is necessary,
  // since a '/' inside a '[]' set does not end the expression.

  function readRegexp() {
    var content = "", escaped, inClass, start = tokPos;
    for (;;) {
      if (tokPos >= inputLen) raise(start, "Unterminated regular expression");
      var ch = input.charAt(tokPos);
      if (newline.test(ch)) raise(start, "Unterminated regular expression");
      if (!escaped) {
        if (ch === "[") inClass = true;
        else if (ch === "]" && inClass) inClass = false;
        else if (ch === "/" && !inClass) break;
        escaped = ch === "\\";
      } else escaped = false;
      ++tokPos;
    }
    var content = input.slice(start, tokPos);
    ++tokPos;
    // Need to use `readWord1` because '\uXXXX' sequences are allowed
    // here (don't ask).
    var mods = readWord1();
    if (mods && !/^[gmsiy]*$/.test(mods)) raise(start, "Invalid regexp flag");
    return finishToken(_regexp, new RegExp(content, mods));
  }

  // Read an integer in the given radix. Return null if zero digits
  // were read, the integer value otherwise. When `len` is given, this
  // will return `null` unless the integer has exactly `len` digits.

  function readInt(radix, len) {
    var start = tokPos, total = 0;
    for (var i = 0, e = len == null ? Infinity : len; i < e; ++i) {
      var code = input.charCodeAt(tokPos), val;
      if (code >= 97) val = code - 97 + 10; // a
      else if (code >= 65) val = code - 65 + 10; // A
      else if (code >= 48 && code <= 57) val = code - 48; // 0-9
      else val = Infinity;
      if (val >= radix) break;
      ++tokPos;
      total = total * radix + val;
    }
    if (tokPos === start || len != null && tokPos - start !== len) return null;

    return total;
  }

  function readHexNumber(finishToken) {
    tokPos += 2; // 0x
    var val = readInt(16);
    if (val == null) raise(tokStart + 2, "Expected hexadecimal number");
    if (isIdentifierStart(input.charCodeAt(tokPos))) raise(tokPos, "Identifier directly after number");
    return finishToken(_num, val);
  }

  // Read an integer, octal integer, or floating-point number.

  function readNumber(startsWithDot, finishToken) {
    var start = tokPos, isFloat = false, octal = input.charCodeAt(tokPos) === 48;
    if (!startsWithDot && readInt(10) === null) raise(start, "Invalid number");
    if (input.charCodeAt(tokPos) === 46) {
      ++tokPos;
      readInt(10);
      isFloat = true;
    }
    var next = input.charCodeAt(tokPos);
    if (next === 69 || next === 101) { // 'eE'
      next = input.charCodeAt(++tokPos);
      if (next === 43 || next === 45) ++tokPos; // '+-'
      if (readInt(10) === null) raise(start, "Invalid number");
      isFloat = true;
    }
    if (isIdentifierStart(input.charCodeAt(tokPos))) raise(tokPos, "Identifier directly after number");

    var str = input.slice(start, tokPos), val;
    if (isFloat) val = parseFloat(str);
    else if (!octal || str.length === 1) val = parseInt(str, 10);
    else if (/[89]/.test(str) || strict) raise(start, "Invalid number");
    else val = parseInt(str, 8);
    return finishToken(_num, val);
  }

  // Read a string value, interpreting backslash-escapes.

  var rs_str = [];

  function readString(quote, finishToken) {
    tokPos++;
    var out = "";
    for (;;) {
      if (tokPos >= inputLen) raise(tokStart, "Unterminated string constant");
      var ch = input.charCodeAt(tokPos);
      if (ch === quote) {
        ++tokPos;
        return finishToken(_string, out);
      }
      if (ch === 92) { // '\'
        ch = input.charCodeAt(++tokPos);
        var octal = /^[0-7]+/.exec(input.slice(tokPos, tokPos + 3));
        if (octal) octal = octal[0];
        while (octal && parseInt(octal, 8) > 255) octal = octal.slice(0, octal.length - 1);
        if (octal === "0") octal = null;
        ++tokPos;
        if (octal) {
          if (strict) raise(tokPos - 2, "Octal literal in strict mode");
          out += String.fromCharCode(parseInt(octal, 8));
          tokPos += octal.length - 1;
        } else {
          switch (ch) {
          case 110: out += "\n"; break; // 'n' -> '\n'
          case 114: out += "\r"; break; // 'r' -> '\r'
          case 120: out += String.fromCharCode(readHexChar(2)); break; // 'x'
          case 117: out += String.fromCharCode(readHexChar(4)); break; // 'u'
          case 85: out += String.fromCharCode(readHexChar(8)); break; // 'U'
          case 116: out += "\t"; break; // 't' -> '\t'
          case 98: out += "\b"; break; // 'b' -> '\b'
          case 118: out += "\u000b"; break; // 'v' -> '\u000b'
          case 102: out += "\f"; break; // 'f' -> '\f'
          case 48: out += "\0"; break; // 0 -> '\0'
          case 13: if (input.charCodeAt(tokPos) === 10) ++tokPos; // '\r\n'
          case 10: // ' \n'
            if (options.locations) { tokLineStart = tokPos; ++tokCurLine; }
            break;
          default: out += String.fromCharCode(ch); break;
          }
        }
      } else {
        if (ch === 13 || ch === 10 || ch === 8232 || ch === 8329) raise(tokStart, "Unterminated string constant");
        out += String.fromCharCode(ch); // '\'
        ++tokPos;
      }
    }
  }

  // Used to read character escape sequences ('\x', '\u', '\U').

  function readHexChar(len) {
    var n = readInt(16, len);
    if (n === null) raise(tokStart, "Bad character escape sequence");
    return n;
  }

  // Used to signal to callers of `readWord1` whether the word
  // contained any escape sequences. This is needed because words with
  // escape sequences must not be interpreted as keywords.

  var containsEsc;

  // Read an identifier, and return it as a string. Sets `containsEsc`
  // to whether the word contained a '\u' escape.
  //
  // Only builds up the word character-by-character when it actually
  // containeds an escape, as a micro-optimization.

  function readWord1() {
    containsEsc = false;
    var word, first = true, start = tokPos;
    for (;;) {
      var ch = input.charCodeAt(tokPos);
      if (isIdentifierChar(ch)) {
        if (containsEsc) word += input.charAt(tokPos);
        ++tokPos;
      } else if (ch === 92) { // "\"
        if (!containsEsc) word = input.slice(start, tokPos);
        containsEsc = true;
        if (input.charCodeAt(++tokPos) != 117) // "u"
          raise(tokPos, "Expecting Unicode escape sequence \\uXXXX");
        ++tokPos;
        var esc = readHexChar(4);
        var escStr = String.fromCharCode(esc);
        if (!escStr) raise(tokPos - 1, "Invalid Unicode escape");
        if (!(first ? isIdentifierStart(esc) : isIdentifierChar(esc)))
          raise(tokPos - 4, "Invalid Unicode escape");
        word += escStr;
      } else {
        break;
      }
      first = false;
    }
    return containsEsc ? word : input.slice(start, tokPos);
  }

  // Read an identifier or keyword token. Will check for reserved
  // words when necessary. Argument preReadWord is used to concatenate
  // The word is then passed in from caller.

  function readWord(preReadWord) {
    var word = preReadWord || readWord1();
    var type = _name;
    var reservedError;
    if (options.preprocess) {
      var macro;
      if (preprocessStackLastItem) {
        // If the current macro has parameters check if this word is one of them and should be translated
        if (preprocessStackLastItem.parameterDict && preprocessStackLastItem.macro.isParameterFunction()(word)) {
          macro = preprocessStackLastItem.parameterDict[word];
        }
      }
      // Does the word match agains any of the known macro names
      if (!macro && options.preprocessIsMacro(word))
        macro = options.preprocessGetMacro(word);
      if (macro) {
        var macroStart = tokStart;
        var parameters;
        var hasParameters = macro.parameters;
        var nextIsParenL;
        if (hasParameters)
          nextIsParenL = tokPos < inputLen && input.charCodeAt(tokPos) === 40; // '('
        if (!hasParameters || nextIsParenL) {
          // Now we know that we have a matching macro. Get parameters if needed
          var macroString = macro.macro;
          var lastTokPos = tokPos;
          if (nextIsParenL) {
            var first = true;
            var noParams = 0;
            parameters = Object.create(null);
            preprocessReadToken();
            preprocessMacroParameterListMode = true;
            preprocessExpect(_parenL);
            lastTokPos = tokPos;
            while (!preprocessEat(_parenR)) {
              if (!first) preprocessExpect(_comma, "Expected ',' between macro parameters"); else first = false;
              var ident = hasParameters[noParams++];
              var val = preTokVal;
              preprocessExpect(_preprocessParamItem);
              parameters[ident] = new Macro(ident, val);
              lastTokPos = tokPos;
            }
            preprocessMacroParameterListMode = false;
          }
          // If the macro defines anything add it to the preprocess input stack
          if (macroString) {
            preprocessStackLastItem = {macro: macro, parameterDict: parameters, start: macroStart, end:lastTokPos, input: input, inputLen: inputLen, lastStart: tokStart, lastEnd: lastTokPos};
            preprocessStack.push(preprocessStackLastItem);
            input = macroString;
            inputLen = macroString.length;
            tokPos = 0;
          }
          // Now read the next token
          return next();
        }
      }
    }

    if (!containsEsc) {
      if (isKeyword(word)) type = keywordTypes[word];
      else if (options.objj && isKeywordObjJ(word)) type = keywordTypesObjJ[word];
      else if (options.forbidReserved &&
               (options.ecmaVersion === 3 ? isReservedWord3 : isReservedWord5)(word) ||
               strict && isStrictReservedWord(word))
        raise(tokStart, "The keyword '" + word + "' is reserved");
    }
    return finishToken(type, word);
  }

  var Macro = exports.Macro = function Macro(ident, macro, parameters) {
    this.identifier = ident;
    if (macro) this.macro = macro;
    if (parameters) this.parameters = parameters;
  }

  Macro.prototype.isParameterFunction = function() {
    return this.isParameterFunctionVar || (this.isParameterFunctionVar = makePredicate((this.parameters || []).join(" ")));
  }

  // ## Parser

  // A recursive descent parser operates by defining functions for all
  // syntactic elements, and recursively calling those, each function
  // advancing the input stream and returning an AST node. Precedence
  // of constructs (for example, the fact that `!x[1]` means `!(x[1])`
  // instead of `(!x)[1]` is handled by the fact that the parser
  // function that parses unary prefix operators is called first, and
  // in turn calls the function that parses `[]` subscripts — that
  // way, it'll receive the node for `x[1]` already parsed, and wraps
  // *that* in the unary operator node.
  //
  // Acorn uses an [operator precedence parser][opp] to handle binary
  // operator precedence, because it is much more compact than using
  // the technique outlined above, which uses different, nesting
  // functions to specify precedence, for all of the ten binary
  // precedence levels that JavaScript defines.
  //
  // [opp]: http://en.wikipedia.org/wiki/Operator-precedence_parser

  // ### Parser utilities

  // Continue to the next token.

  function next() {
    lastStart = tokStart;
    lastEnd = tokEnd;
    lastEndLoc = tokEndLoc;
    nodeMessageSendObjectExpression = null;
    readToken();
  }

  // Enter strict mode. Re-reads the next token to please pedantic
  // tests ("use strict"; 010; -- should fail).

  function setStrict(strct) {
    strict = strct;
    tokPos = lastEnd;
    while (tokPos < tokLineStart) {
      tokLineStart = input.lastIndexOf("\n", tokLineStart - 2) + 1;
      --tokCurLine;
    }
    skipSpace();
    readToken();
  }

  // Start an AST node, attaching a start offset and optionally a
  // `commentsBefore` property to it.

  function node_t() {
    this.type = null;
    this.start = tokStart;
    this.end = null;
  }

  function node_loc_t() {
    this.start = tokStartLoc;
    this.end = null;
    if (sourceFile !== null) this.source = sourceFile;
  }

  function startNode() {
    var node = new node_t();
    if (options.trackComments && tokCommentsBefore) {
      node.commentsBefore = tokCommentsBefore;
      tokCommentsBefore = null;
    }
    if (options.trackSpaces && tokSpacesBefore) {
      node.spacesBefore = tokSpacesBefore;
      tokSpacesBefore = null;
    }
    if (options.locations)
      node.loc = new node_loc_t();
    if (options.ranges)
      node.range = [tokStart, 0];
    return node;
  }

  // Start a node whose start offset/comments information should be
  // based on the start of another node. For example, a binary
  // operator node is only started after its left-hand side has
  // already been parsed.

  function startNodeFrom(other) {
    var node = new node_t();
    node.start = other.start;
    if (other.commentsBefore) {
      node.commentsBefore = other.commentsBefore;
      delete other.commentsBefore;
    }
    if (other.spacesBefore) {
      node.spacesBefore = other.spacesBefore;
      delete other.spacesBefore;
    }
    if (options.locations) {
      node.loc = new node_loc_t();
      node.loc.start = other.loc.start;
    }
    if (options.ranges)
      node.range = [other.range[0], 0];

    return node;
  }

  // Finish an AST node, adding `type`, `end`, and `commentsAfter`
  // properties.
  //
  // We keep track of the last node that we finished, in order
  // 'bubble' `commentsAfter` properties up to the biggest node. I.e.
  // in '`1 + 1 // foo', the comment should be attached to the binary
  // operator node, not the second literal node. The same is done on
  // `spacesAfter`

  var lastFinishedNode;

  function finishNode(node, type) {
    node.type = type;
    node.end = lastEnd;
    if (options.trackComments) {
      if (lastTokCommentsAfter) {
        node.commentsAfter = lastTokCommentsAfter;
        lastTokCommentsAfter = null;
      } else if (lastFinishedNode && lastFinishedNode.end === lastEnd &&
                 lastFinishedNode.commentsAfter) {
        node.commentsAfter = lastFinishedNode.commentsAfter;
        delete lastFinishedNode.commentsAfter;
      }
      if (!options.trackSpaces)
        lastFinishedNode = node;
    }
    if (options.trackSpaces) {
      if (lastTokSpacesAfter) {
        node.spacesAfter = lastTokSpacesAfter;
        lastTokSpacesAfter = null;
      } else if (lastFinishedNode && lastFinishedNode.end === lastEnd &&
                 lastFinishedNode.spacesAfter) {
        node.spacesAfter = lastFinishedNode.spacesAfter;
        delete lastFinishedNode.spacesAfter;
      }
      lastFinishedNode = node;
    }
    if (options.locations)
      node.loc.end = lastEndLoc;
    if (options.ranges)
      node.range[1] = lastEnd;
    return node;
  }

  // Test whether a statement node is the string literal `"use strict"`.

  function isUseStrict(stmt) {
    return options.ecmaVersion >= 5 && stmt.type === "ExpressionStatement" &&
      stmt.expression.type === "Literal" && stmt.expression.value === "use strict";
  }

  // Predicate that tests whether the next token is of the given
  // type, and if yes, consumes it as a side effect.

  function eat(type) {
    if (tokType === type) {
      next();
      return true;
    }
  }

  // Test whether a semicolon can be inserted at the current position.

  function canInsertSemicolon() {
    return !options.strictSemicolons &&
      (tokType === _eof || tokType === _braceR || newline.test(tokInput.slice(lastEnd, tokStart)) ||
        (nodeMessageSendObjectExpression && options.objj));
  }

  // Consume a semicolon, or, failing that, see if we are allowed to
  // pretend that there is a semicolon at this position.

  function semicolon() {
    if (!eat(_semi) && !canInsertSemicolon()) raise(tokStart, "Expected a semicolon");
  }

  // Expect a token of a given type. If found, consume it, otherwise,
  // raise with errorMessage or an unexpected token error.

  function expect(type, errorMessage) {
    if (tokType === type) next();
    else errorMessage ? raise(tokStart, errorMessage) : unexpected();
  }

  // Raise an unexpected token error.

  function unexpected() {
    raise(tokStart, "Unexpected token");
  }

  // Verify that a node is an lval — something that can be assigned
  // to.

  function checkLVal(expr) {
    if (expr.type !== "Identifier" && expr.type !== "MemberExpression" && expr.type !== "Dereference")
      raise(expr.start, "Assigning to rvalue");
    if (strict && expr.type === "Identifier" && isStrictBadIdWord(expr.name))
      raise(expr.start, "Assigning to " + expr.name + " in strict mode");
  }

  // ### Statement parsing

  // Parse a program. Initializes the parser, reads any number of
  // statements, and wraps them in a Program node.  Optionally takes a
  // `program` argument.  If present, the statements will be appended
  // to its body instead of creating a new node.

  function parseTopLevel(program) {
    lastStart = lastEnd = tokPos;
    if (options.locations) lastEndLoc = new line_loc_t;
    inFunction = strict = null;
    labels = [];
    readToken();

    var node = program || startNode(), first = true;
    if (!program) node.body = [];
    while (tokType !== _eof) {
      var stmt = parseStatement();
      node.body.push(stmt);
      if (first && isUseStrict(stmt)) setStrict(true);
      first = false;
    }
    return finishNode(node, "Program");
  }

  var loopLabel = {kind: "loop"}, switchLabel = {kind: "switch"};

  // Parse a single statement.
  //
  // If expecting a statement and finding a slash operator, parse a
  // regular expression literal. This is to handle cases like
  // `if (foo) /blah/.exec(foo);`, where looking at the previous token
  // does not help.

  function parseStatement() {
    if (tokType === _slash || tokType === _assign && tokVal == "/=")
      readToken(true);

    var starttype = tokType, node = startNode();

    // This is a special case when trying figure out if this is a subscript to the former line or a new send message statement on this line...
    if (nodeMessageSendObjectExpression) {
        node.expression = parseMessageSendExpression(nodeMessageSendObjectExpression, nodeMessageSendObjectExpression.object);
        semicolon();
        return finishNode(node, "ExpressionStatement");
    }

    // Most types of statements are recognized by the keyword they
    // start with. Many are trivial to parse, some require a bit of
    // complexity.

    switch (starttype) {
    case _break: case _continue:
      next();
      var isBreak = starttype === _break;
      if (eat(_semi) || canInsertSemicolon()) node.label = null;
      else if (tokType !== _name) unexpected();
      else {
        node.label = parseIdent();
        semicolon();
      }

      // Verify that there is an actual destination to break or
      // continue to.
      for (var i = 0; i < labels.length; ++i) {
        var lab = labels[i];
        if (node.label == null || lab.name === node.label.name) {
          if (lab.kind != null && (isBreak || lab.kind === "loop")) break;
          if (node.label && isBreak) break;
        }
      }
      if (i === labels.length) raise(node.start, "Unsyntactic " + starttype.keyword);
      return finishNode(node, isBreak ? "BreakStatement" : "ContinueStatement");

    case _debugger:
      next();
      semicolon();
      return finishNode(node, "DebuggerStatement");

    case _do:
      next();
      labels.push(loopLabel);
      node.body = parseStatement();
      labels.pop();
      expect(_while, "Expected 'while' at end of do statement");
      node.test = parseParenExpression();
      semicolon();
      return finishNode(node, "DoWhileStatement");

      // Disambiguating between a `for` and a `for`/`in` loop is
      // non-trivial. Basically, we have to parse the init `var`
      // statement or expression, disallowing the `in` operator (see
      // the second parameter to `parseExpression`), and then check
      // whether the next token is `in`. When there is no init part
      // (semicolon immediately after the opening parenthesis), it is
      // a regular `for` loop.

    case _for:
      next();
      labels.push(loopLabel);
      expect(_parenL, "Expected '(' after 'for'");
      if (tokType === _semi) return parseFor(node, null);
      if (tokType === _var) {
        var init = startNode();
        next();
        parseVar(init, true);
        if (init.declarations.length === 1 && eat(_in))
          return parseForIn(node, init);
        return parseFor(node, init);
      }
      var init = parseExpression(false, true);
      if (eat(_in)) {checkLVal(init); return parseForIn(node, init);}
      return parseFor(node, init);

    case _function:
      next();
      return parseFunction(node, true);

    case _if:
      next();
      node.test = parseParenExpression();
      node.consequent = parseStatement();
      node.alternate = eat(_else) ? parseStatement() : null;
      return finishNode(node, "IfStatement");

    case _return:
      if (!inFunction) raise(tokStart, "'return' outside of function");
      next();

      // In `return` (and `break`/`continue`), the keywords with
      // optional arguments, we eagerly look for a semicolon or the
      // possibility to insert one.

      if (eat(_semi) || canInsertSemicolon()) node.argument = null;
      else { node.argument = parseExpression(); semicolon(); }
      return finishNode(node, "ReturnStatement");

    case _switch:
      next();
      node.discriminant = parseParenExpression();
      node.cases = [];
      expect(_braceL, "Expected '{' in switch statement");
      labels.push(switchLabel);

      // Statements under must be grouped (by label) in SwitchCase
      // nodes. `cur` is used to keep the node that we are currently
      // adding statements to.

      for (var cur, sawDefault; tokType != _braceR;) {
        if (tokType === _case || tokType === _default) {
          var isCase = tokType === _case;
          if (cur) finishNode(cur, "SwitchCase");
          node.cases.push(cur = startNode());
          cur.consequent = [];
          next();
          if (isCase) cur.test = parseExpression();
          else {
            if (sawDefault) raise(lastStart, "Multiple default clauses"); sawDefault = true;
            cur.test = null;
          }
          expect(_colon, "Expected ':' after case clause");
        } else {
          if (!cur) unexpected();
          cur.consequent.push(parseStatement());
        }
      }
      if (cur) finishNode(cur, "SwitchCase");
      next(); // Closing brace
      labels.pop();
      return finishNode(node, "SwitchStatement");

    case _throw:
      next();
      if (newline.test(tokInput.slice(lastEnd, tokStart)))
        raise(lastEnd, "Illegal newline after throw");
      node.argument = parseExpression();
      semicolon();
      return finishNode(node, "ThrowStatement");

    case _try:
      next();
      node.block = parseBlock();
      node.handler = null;
      if (tokType === _catch) {
        var clause = startNode();
        next();
        expect(_parenL, "Expected '(' after 'catch'");
        clause.param = parseIdent();
        if (strict && isStrictBadIdWord(clause.param.name))
          raise(clause.param.start, "Binding " + clause.param.name + " in strict mode");
        expect(_parenR, "Expected closing ')' after catch");
        clause.guard = null;
        clause.body = parseBlock();
        node.handler = finishNode(clause, "CatchClause");
      }
      node.guardedHandlers = empty;
      node.finalizer = eat(_finally) ? parseBlock() : null;
      if (!node.handler && !node.finalizer)
        raise(node.start, "Missing catch or finally clause");
      return finishNode(node, "TryStatement");

    case _var:
      next();
      node = parseVar(node);
      semicolon();
      return node;

    case _while:
      next();
      node.test = parseParenExpression();
      labels.push(loopLabel);
      node.body = parseStatement();
      labels.pop();
      return finishNode(node, "WhileStatement");

    case _with:
      if (strict) raise(tokStart, "'with' in strict mode");
      next();
      node.object = parseParenExpression();
      node.body = parseStatement();
      return finishNode(node, "WithStatement");

    case _braceL:
      return parseBlock();

    case _semi:
      next();
      return finishNode(node, "EmptyStatement");

      // This is a Objective-J statement
    case _interface:
      if (options.objj) {
        next();
        node.classname = parseIdent(true);
        if (eat(_colon))
          node.superclassname = parseIdent(true);
        else if (eat(_parenL)) {
          node.categoryname = parseIdent(true);
          expect(_parenR, "Expected closing ')' after category name");
        }
        if (tokVal === '<') {
          next();
          var protocols = [],
              first = true;
          node.protocols = protocols;
          while (tokVal !== '>') {
            if (!first)
              expect(_comma, "Expected ',' between protocol names");
            else first = false;
            protocols.push(parseIdent(true));
          }
          next();
        }
        if (eat(_braceL)) {
          node.ivardeclarations = [];
          for (;;) {
            if (eat(_braceR)) break;
            parseIvarDeclaration(node);
          }
          node.endOfIvars = tokStart;
        }
        node.body = [];
        while(!eat(_end)) {
          if (tokType === _eof) raise(tokPos, "Expected '@end' after '@interface'");
          node.body.push(parseClassElement());
        }
        return finishNode(node, "InterfaceDeclarationStatement");
      }
      break;

      // This is a Objective-J statement
    case _implementation:
      if (options.objj) {
        next();
        node.classname = parseIdent(true);
        if (eat(_colon))
          node.superclassname = parseIdent(true);
        else if (eat(_parenL)) {
          node.categoryname = parseIdent(true);
          expect(_parenR, "Expected closing ')' after category name");
        }
        if (tokVal === '<') {
          next();
          var protocols = [],
              first = true;
          node.protocols = protocols;
          while (tokVal !== '>') {
            if (!first)
              expect(_comma, "Expected ',' between protocol names");
            else first = false;
            protocols.push(parseIdent(true));
          }
          next();
        }
        if (eat(_braceL)) {
          node.ivardeclarations = [];
          for (;;) {
            if (eat(_braceR)) break;
            parseIvarDeclaration(node);
          }
          node.endOfIvars = tokStart;
        }
        node.body = [];
        while(!eat(_end)) {
          if (tokType === _eof) raise(tokPos, "Expected '@end' after '@implementation'");
          node.body.push(parseClassElement());
        }
        return finishNode(node, "ClassDeclarationStatement");
      }
      break;

      // This is a Objective-J statement
    case _protocol:
      // If next token is a left parenthesis it is a ProtocolLiternal expression so bail out
      if (options.objj && input.charCodeAt(tokPos) !== 40) { // '('
        next();
        node.protocolname = parseIdent(true);
        if (tokVal === '<') {
          next();
          var protocols = [],
              first = true;
          node.protocols = protocols;
          while (tokVal !== '>') {
            if (!first)
              expect(_comma, "Expected ',' between protocol names");
            else first = false;
            protocols.push(parseIdent(true));
          }
          next();
        }
        while(!eat(_end)) {
          if (tokType === _eof) raise(tokPos, "Expected '@end' after '@protocol'");
          if (eat(_required)) continue;
          if (eat(_optional)) {
            while(!eat(_required) && tokType !== _end) {
              (node.optional || (node.optional = [])).push(parseProtocolClassElement());
            }
          } else {
            (node.required || (node.required = [])).push(parseProtocolClassElement());
          }
        }
        return finishNode(node, "ProtocolDeclarationStatement");
      }
      break;

      // This is a Objective-J statement
    case _import:
      if (options.objj) {
        next();
        if (tokType === _string)
          node.localfilepath = true;
        else if (tokType ===_filename)
          node.localfilepath = false;
        else
          unexpected();

        node.filename = parseStringNumRegExpLiteral();
        return finishNode(node, "ImportStatement");
      }
      break;

      // This is a Objective-J statement
    case _preprocess:
      if (options.objj) {
        next();
        return finishNode(node, "PreprocessStatement");
      }
      break;

      // This is a Objective-J statement
    case _class:
      if (options.objj) {
        next();
        node.id = parseIdent(false);
        return finishNode(node, "ClassStatement");
      }
      break;

      // This is a Objective-J statement
    case _global:
      if (options.objj) {
        next();
        node.id = parseIdent(false);
        return finishNode(node, "GlobalStatement");
      }
      break;

    }

      // The indentation is one step to the right here to make sure it
      // is the same as in the original acorn parser. Easier merge

      // If the statement does not start with a statement keyword or a
      // brace, it's an ExpressionStatement or LabeledStatement. We
      // simply start parsing an expression, and afterwards, if the
      // next token is a colon and the expression was a simple
      // Identifier node, we switch to interpreting it as a label.

      var maybeName = tokVal, expr = parseExpression();
      if (starttype === _name && expr.type === "Identifier" && eat(_colon)) {
        for (var i = 0; i < labels.length; ++i)
          if (labels[i].name === maybeName) raise(expr.start, "Label '" + maybeName + "' is already declared");
        var kind = tokType.isLoop ? "loop" : tokType === _switch ? "switch" : null;
        labels.push({name: maybeName, kind: kind});
        node.body = parseStatement();
        labels.pop();
        node.label = expr;
        return finishNode(node, "LabeledStatement");
      } else {
        node.expression = expr;
        semicolon();
        return finishNode(node, "ExpressionStatement");
      }
  }

  function parseIvarDeclaration(node) {
    var outlet;
    if (eat(_outlet))
      outlet = true;
    var type = parseObjectiveJType();
    if (strict && isStrictBadIdWord(type.name))
      raise(type.start, "Binding " + type.name + " in strict mode");
    for (;;) {
      var decl = startNode();
      if (outlet)
        decl.outlet = outlet;
      decl.ivartype = type;
      decl.id = parseIdent();
      if (strict && isStrictBadIdWord(decl.id.name))
        raise(decl.id.start, "Binding " + decl.id.name + " in strict mode");
      if (eat(_accessors)) {
        decl.accessors = {};
        if (eat(_parenL)) {
          if (!eat(_parenR)) {
            for (;;) {
              var config = parseIdent(true);
              switch(config.name) {
                case "property":
                case "getter":
                  expect(_eq, "Expected '=' after 'getter' accessor attribute");
                  decl.accessors[config.name] = parseIdent(true);
                  break;

                case "setter":
                  expect(_eq, "Expected '=' after 'setter' accessor attribute");
                  var setter = parseIdent(true);
                  decl.accessors[config.name] = setter;
                  if (eat(_colon))
                    setter.end = tokStart;
                  setter.name += ":"
                  break;

                case "readwrite":
                case "readonly":
                case "copy":
                  decl.accessors[config.name] = true;
                  break;

                default:
                  raise(config.start, "Unknown accessors attribute '" + config.name + "'");
              }
              if (!eat(_comma)) break;
            }
            expect(_parenR, "Expected closing ')' after accessor attributes");
          }
        }
      }
      finishNode(decl, "IvarDeclaration")
      node.ivardeclarations.push(decl);
      if (!eat(_comma)) break;
    }
    semicolon();
  }

  function parseMethodDeclaration(node) {
    node.methodtype = tokVal;
    expect(_plusmin, "Method declaration must start with '+' or '-'");
    // If we find a '(' we have a return type to parse
    if (eat(_parenL)) {
      var typeNode = startNode();
      if (eat(_action)) {
        node.action = finishNode(typeNode, "ObjectiveJActionType");
        typeNode = startNode();
      }
      if (!eat(_parenR)) {
        node.returntype = parseObjectiveJType(typeNode);
        expect(_parenR, "Expected closing ')' after method return type");
      }
    }
    // Now we parse the selector
    var first = true,
        selectors = [],
        args = [];
    node.selectors = selectors;
    node.arguments = args;
    for (;;) {
      if (tokType !== _colon) {
        selectors.push(parseIdent(true));
        if (first && tokType !== _colon) break;
      } else
        selectors.push(null);
      expect(_colon, "Expected ':' in selector");
      var argument = {};
      args.push(argument);
      if (eat(_parenL)) {
        argument.type = parseObjectiveJType();
        expect(_parenR, "Expected closing ')' after method argument type");
      }
      argument.identifier = parseIdent(false);
      if (tokType === _braceL || tokType === _semi) break;
      if (eat(_comma)) {
        expect(_dotdotdot, "Expected '...' after ',' in method declaration");
        node.parameters = true;
        break;
      }
      first = false;
    }
  }

  function parseClassElement() {
    var element = startNode();
    if (tokVal === '+' || tokVal === '-') {
      parseMethodDeclaration(element);
      eat(_semi);
      element.startOfBody = lastEnd;
      // Start a new scope with regard to labels and the `inFunction`
      // flag (restore them to their old value afterwards).
      var oldInFunc = inFunction, oldLabels = labels;
      inFunction = true; labels = [];
      element.body = parseBlock(true);
      inFunction = oldInFunc; labels = oldLabels;
      return finishNode(element, "MethodDeclarationStatement");
    } else
      return parseStatement();
  }

  function parseProtocolClassElement() {
    var element = startNode();
    parseMethodDeclaration(element);

    semicolon();
    return finishNode(element, "MethodDeclarationStatement");
  }

  // Used for constructs like `switch` and `if` that insist on
  // parentheses around their expression.

  function parseParenExpression() {
    expect(_parenL, "Expected '(' before expression");
    var val = parseExpression();
    expect(_parenR, "Expected closing ')' after expression");
    return val;
  }

  // Parse a semicolon-enclosed block of statements, handling `"use
  // strict"` declarations when `allowStrict` is true (used for
  // function bodies).

  function parseBlock(allowStrict) {
    var node = startNode(), first = true, strict = false, oldStrict;
    node.body = [];
    expect(_braceL, "Expected '{' before block");
    while (!eat(_braceR)) {
      var stmt = parseStatement();
      node.body.push(stmt);
      if (first && allowStrict && isUseStrict(stmt)) {
        oldStrict = strict;
        setStrict(strict = true);
      }
      first = false;
    }
    if (strict && !oldStrict) setStrict(false);
    return finishNode(node, "BlockStatement");
  }

  // Parse a regular `for` loop. The disambiguation code in
  // `parseStatement` will already have parsed the init statement or
  // expression.

  function parseFor(node, init) {
    node.init = init;
    expect(_semi, "Expected ';' in for statement");
    node.test = tokType === _semi ? null : parseExpression();
    expect(_semi, "Expected ';' in for statement");
    node.update = tokType === _parenR ? null : parseExpression();
    expect(_parenR, "Expected closing ')' in for statement");
    node.body = parseStatement();
    labels.pop();
    return finishNode(node, "ForStatement");
  }

  // Parse a `for`/`in` loop.

  function parseForIn(node, init) {
    node.left = init;
    node.right = parseExpression();
    expect(_parenR, "Expected closing ')' in for statement");
    node.body = parseStatement();
    labels.pop();
    return finishNode(node, "ForInStatement");
  }

  // Parse a list of variable declarations.

  function parseVar(node, noIn) {
    node.declarations = [];
    node.kind = "var";
    for (;;) {
      var decl = startNode();
      decl.id = parseIdent();
      if (strict && isStrictBadIdWord(decl.id.name))
        raise(decl.id.start, "Binding " + decl.id.name + " in strict mode");
      decl.init = eat(_eq) ? parseExpression(true, noIn) : null;
      node.declarations.push(finishNode(decl, "VariableDeclarator"));
      if (!eat(_comma)) break;
    }
    return finishNode(node, "VariableDeclaration");
  }

  // ### Expression parsing

  // These nest, from the most general expression type at the top to
  // 'atomic', nondivisible expression types at the bottom. Most of
  // the functions will simply let the function(s) below them parse,
  // and, *if* the syntactic construct they handle is present, wrap
  // the AST node that the inner parser gave them in another node.

  // Parse a full expression. The arguments are used to forbid comma
  // sequences (in argument lists, array literals, or object literals)
  // or the `in` operator (in for loops initalization expressions).

  function parseExpression(noComma, noIn) {
    var expr = parseMaybeAssign(noIn);
    if (!noComma && tokType === _comma) {
      var node = startNodeFrom(expr);
      node.expressions = [expr];
      while (eat(_comma)) node.expressions.push(parseMaybeAssign(noIn));
      return finishNode(node, "SequenceExpression");
    }
    return expr;
  }

  // Parse an assignment expression. This includes applications of
  // operators like `+=`.

  function parseMaybeAssign(noIn) {
    var left = parseMaybeConditional(noIn);
    if (tokType.isAssign) {
      var node = startNodeFrom(left);
      node.operator = tokVal;
      node.left = left;
      next();
      node.right = parseMaybeAssign(noIn);
      checkLVal(left);
      return finishNode(node, "AssignmentExpression");
    }
    return left;
  }

  // Parse a ternary conditional (`?:`) operator.

  function parseMaybeConditional(noIn) {
    var expr = parseExprOps(noIn);
    if (eat(_question)) {
      var node = startNodeFrom(expr);
      node.test = expr;
      node.consequent = parseExpression(true);
      expect(_colon, "Expected ':' in conditional expression");
      node.alternate = parseExpression(true, noIn);
      return finishNode(node, "ConditionalExpression");
    }
    return expr;
  }

  // Start the precedence parser.

  function parseExprOps(noIn) {
    return parseExprOp(parseMaybeUnary(), -1, noIn);
  }

  // Parse binary operators with the operator precedence parsing
  // algorithm. `left` is the left-hand side of the operator.
  // `minPrec` provides context that allows the function to stop and
  // defer further parser to one of its callers when it encounters an
  // operator that has a lower precedence than the set it is parsing.

  function parseExprOp(left, minPrec, noIn) {
    var prec = tokType.binop;
    if (prec != null && (!noIn || tokType !== _in)) {
      if (prec > minPrec) {
        var node = startNodeFrom(left);
        node.left = left;
        node.operator = tokVal;
        next();
        node.right = parseExprOp(parseMaybeUnary(), prec, noIn);
        var node = finishNode(node, /&&|\|\|/.test(node.operator) ? "LogicalExpression" : "BinaryExpression");
        return parseExprOp(node, minPrec, noIn);
      }
    }
    return left;
  }

  // Parse unary operators, both prefix and postfix.

  function parseMaybeUnary() {
    if (tokType.prefix) {
      var node = startNode(), update = tokType.isUpdate;
      node.operator = tokVal;
      node.prefix = true;
      tokRegexpAllowed = true;
      next();
      node.argument = parseMaybeUnary();
      if (update) checkLVal(node.argument);
      else if (strict && node.operator === "delete" &&
               node.argument.type === "Identifier")
        raise(node.start, "Deleting local variable in strict mode");
      return finishNode(node, update ? "UpdateExpression" : "UnaryExpression");
    }
    var expr = parseExprSubscripts();
    while (tokType.postfix && !canInsertSemicolon()) {
      var node = startNodeFrom(expr);
      node.operator = tokVal;
      node.prefix = false;
      node.argument = expr;
      checkLVal(expr);
      next();
      expr = finishNode(node, "UpdateExpression");
    }
    return expr;
  }

  // Parse call, dot, and `[]`-subscript expressions.

  function parseExprSubscripts() {
    return parseSubscripts(parseExprAtom());
  }

  function parseSubscripts(base, noCalls) {
    if (eat(_dot)) {
      var node = startNodeFrom(base);
      node.object = base;
      node.property = parseIdent(true);
      node.computed = false;
      return parseSubscripts(finishNode(node, "MemberExpression"), noCalls);
    } else {
      if (options.objj) var messageSendNode = startNode();
      if (eat(_bracketL)) {
        var expr = parseExpression();
        if (options.objj && tokType !== _bracketR) {
          messageSendNode.object = expr;
          nodeMessageSendObjectExpression = messageSendNode;
          return base;
        }
        var node = startNodeFrom(base);
        node.object = base;
        node.property = expr;
        node.computed = true;
        expect(_bracketR, "Expected closing ']' in subscript");
        return parseSubscripts(finishNode(node, "MemberExpression"), noCalls);
      } else if (!noCalls && eat(_parenL)) {
        var node = startNodeFrom(base);
        node.callee = base;
        node.arguments = parseExprList(_parenR, tokType === _parenR ? null : parseExpression(true), false);
        return parseSubscripts(finishNode(node, "CallExpression"), noCalls);
      }
    }
    return base;
  }

  // Parse an atomic expression — either a single token that is an
  // expression, an expression started by a keyword like `function` or
  // `new`, or an expression wrapped in punctuation like `()`, `[]`,
  // or `{}`.

  function parseExprAtom() {
    switch (tokType) {
    case _this:
      var node = startNode();
      next();
      return finishNode(node, "ThisExpression");
    case _name:
      return parseIdent();
    case _num: case _string: case _regexp:
      return parseStringNumRegExpLiteral();

    case _null: case _true: case _false:
      var node = startNode();
      node.value = tokType.atomValue;
      node.raw = tokType.keyword;
      next();
      return finishNode(node, "Literal");

    case _parenL:
      var tokStartLoc1 = tokStartLoc, tokStart1 = tokStart;
      next();
      var val = parseExpression();
      val.start = tokStart1;
      val.end = tokEnd;
      if (options.locations) {
        val.loc.start = tokStartLoc1;
        val.loc.end = tokEndLoc;
      }
      if (options.ranges)
        val.range = [tokStart1, tokEnd];
      expect(_parenR, "Expected closing ')' in expression");
      return val;

    case _arrayLiteral:
      var node = startNode(),
          firstExpr = null;

      next();
      expect(_bracketL, "Expected '[' at beginning of array literal");

      if (tokType !== _bracketR)
        firstExpr = parseExpression(true, true);

      node.elements = parseExprList(_bracketR, firstExpr, true, true);
      return finishNode(node, "ArrayLiteral");

    case _bracketL:
      var node = startNode(),
          firstExpr = null;
      next();
      if (tokType !== _comma && tokType !== _bracketR) {
        firstExpr = parseExpression(true, true);
        if (tokType !== _comma && tokType !== _bracketR)
          return parseMessageSendExpression(node, firstExpr);
      }
      node.elements = parseExprList(_bracketR, firstExpr, true, true);
      return finishNode(node, "ArrayExpression");

    case _dictionaryLiteral:
      var node = startNode();
      next();

      var r = parseDictionary();
      node.keys = r[0];
      node.values = r[1];
      return finishNode(node, "DictionaryLiteral");

    case _braceL:
      return parseObj();

    case _function:
      var node = startNode();
      next();
      return parseFunction(node, false);

    case _new:
      return parseNew();

    case _selector:
      var node = startNode();
      next();
      expect(_parenL, "Expected '(' after '@selector'");
      parseSelector(node, _parenR);
      expect(_parenR, "Expected closing ')' after selector");
      return finishNode(node, "SelectorLiteralExpression");

    case _protocol:
      var node = startNode();
      next();
      expect(_parenL, "Expected '(' after '@protocol'");
      node.id = parseIdent(true);
      expect(_parenR, "Expected closing ')' after protocol name");
      return finishNode(node, "ProtocolLiteralExpression");

    case _ref:
      var node = startNode();
      next();
      expect(_parenL, "Expected '(' after '@ref'");
      node.element = parseIdent(node, _parenR);
      expect(_parenR, "Expected closing ')' after ref");
      return finishNode(node, "Reference");

    case _deref:
      var node = startNode();
      next();
      expect(_parenL, "Expected '(' after '@deref'");
      node.expr = parseExpression(true, true);
      expect(_parenR, "Expected closing ')' after deref");
      return finishNode(node, "Dereference");

    default:
      if(tokType.okAsIdent)
        return parseIdent();

      unexpected();
    }
  }

  function parseMessageSendExpression(node, firstExpr) {
    parseSelectorWithArguments(node, _bracketR);
    if (firstExpr.type === "Identifier" && firstExpr.name === "super")
      node.superObject = true;
    else
      node.object = firstExpr;
    return finishNode(node, "MessageSendExpression");
  }

  function parseSelector(node, close) {
      var first = true,
          selectors = [];
      for (;;) {
        if (tokType !== _colon) {
          selectors.push(parseIdent(true).name);
          if (first && tokType === close) break;
        }
        expect(_colon, "Expected ':' in selector");
        selectors.push(":");
        if (tokType === close) break;
        first = false;
      }
      node.selector = selectors.join("");
  }

  function parseSelectorWithArguments(node, close) {
      var first = true,
          selectors = [],
          args = [],
          parameters = [];
      node.selectors = selectors;
      node.arguments = args;
      for (;;) {
        if (tokType !== _colon) {
          selectors.push(parseIdent(true));
          if (first && eat(close))
            break;
        } else {
          selectors.push(null);
        }
        expect(_colon, "Expected ':' in selector");
        args.push(parseExpression(true, true));
        if (eat(close))
          break;
        if (tokType === _comma) {
          node.parameters = [];
          while(eat(_comma)) {
            node.parameters.push(parseExpression(true, true));
          }
          eat(close);
          break;
        }
        first = false;
      }
  }

  // New's precedence is slightly tricky. It must allow its argument
  // to be a `[]` or dot subscript expression, but not a call — at
  // least, not without wrapping it in parentheses. Thus, it uses the

  function parseNew() {
    var node = startNode();
    next();
<<<<<<< HEAD
    node.callee = parseSubscripts(parseExprAtom(false), true);
    if (eat(_parenL))
      node.arguments = parseExprList(_parenR, tokType === _parenR ? null : parseExpression(true), false);
    else node.arguments = [];
=======
    node.callee = parseSubscripts(parseExprAtom(), true);
    if (eat(_parenL)) node.arguments = parseExprList(_parenR, false);
    else node.arguments = empty;
>>>>>>> c152be4a
    return finishNode(node, "NewExpression");
  }

  // Parse an object literal.

  function parseObj() {
    var node = startNode(), first = true, sawGetSet = false;
    node.properties = [];
    next();
    while (!eat(_braceR)) {
      if (!first) {
        expect(_comma, "Expected ',' in object literal");
        if (options.allowTrailingCommas && eat(_braceR)) break;
      } else first = false;

      var prop = {key: parsePropertyName()}, isGetSet = false, kind;
      if (eat(_colon)) {
        prop.value = parseExpression(true);
        kind = prop.kind = "init";
      } else if (options.ecmaVersion >= 5 && prop.key.type === "Identifier" &&
                 (prop.key.name === "get" || prop.key.name === "set")) {
        isGetSet = sawGetSet = true;
        kind = prop.kind = prop.key.name;
        prop.key = parsePropertyName();
        if (tokType !== _parenL) unexpected();
        prop.value = parseFunction(startNode(), false);
      } else unexpected();

      // getters and setters are not allowed to clash — either with
      // each other or with an init property — and in strict mode,
      // init properties are also not allowed to be repeated.

      if (prop.key.type === "Identifier" && (strict || sawGetSet)) {
        for (var i = 0; i < node.properties.length; ++i) {
          var other = node.properties[i];
          if (other.key.name === prop.key.name) {
            var conflict = kind == other.kind || isGetSet && other.kind === "init" ||
              kind === "init" && (other.kind === "get" || other.kind === "set");
            if (conflict && !strict && kind === "init" && other.kind === "init") conflict = false;
            if (conflict) raise(prop.key.start, "Redefinition of property");
          }
        }
      }
      node.properties.push(prop);
    }
    return finishNode(node, "ObjectExpression");
  }

  function parsePropertyName() {
    if (tokType === _num || tokType === _string) return parseExprAtom();
    return parseIdent(true);
  }

  // Parse a function declaration or literal (depending on the
  // `isStatement` parameter).

  function parseFunction(node, isStatement) {
    if (tokType === _name) node.id = parseIdent();
    else if (isStatement) unexpected();
    else node.id = null;
    node.params = [];
    var first = true;
    expect(_parenL, "Expected '(' before function parameters");
    while (!eat(_parenR)) {
      if (!first) expect(_comma, "Expected ',' between function parameters"); else first = false;
      node.params.push(parseIdent());
    }

    // Start a new scope with regard to labels and the `inFunction`
    // flag (restore them to their old value afterwards).
    var oldInFunc = inFunction, oldLabels = labels;
    inFunction = true; labels = [];
    node.body = parseBlock(true);
    inFunction = oldInFunc; labels = oldLabels;

    // If this is a strict mode function, verify that argument names
    // are not repeated, and it does not try to bind the words `eval`
    // or `arguments`.
    if (strict || node.body.body.length && isUseStrict(node.body.body[0])) {
      for (var i = node.id ? -1 : 0; i < node.params.length; ++i) {
        var id = i < 0 ? node.id : node.params[i];
        if (isStrictReservedWord(id.name) || isStrictBadIdWord(id.name))
          raise(id.start, "Defining '" + id.name + "' in strict mode");
        if (i >= 0) for (var j = 0; j < i; ++j) if (id.name === node.params[j].name)
          raise(id.start, "Argument name clash in strict mode");
      }
    }

    return finishNode(node, isStatement ? "FunctionDeclaration" : "FunctionExpression");
  }

  // Parses a comma-separated list of expressions, and returns them as
  // an array. `close` is the token type that ends the list, and
  // `allowEmpty` can be turned on to allow subsequent commas with
  // nothing in between them to be parsed as `null` (which is needed
  // for array literals).
  // This function is modified so the first expression is passed as a
  // parameter. This is nessesary cause we need to check if it is a Objective-J
  // message send expression ([expr mySelector:param1 withSecondParam:param2])

  function parseExprList(close, firstExpr, allowTrailingComma, allowEmpty) {
    if (firstExpr && eat(close))
      return [firstExpr];
    var elts = [], first = true;
    while (!eat(close)) {
      if (first) {
        first = false;
        if (allowEmpty && tokType === _comma && !firstExpr) elts.push(null);
        else elts.push(firstExpr);
      } else {
        expect(_comma, "Expected ',' between expressions");
        if (allowTrailingComma && options.allowTrailingCommas && eat(close)) break;
        if (allowEmpty && tokType === _comma) elts.push(null);
        else elts.push(parseExpression(true));
      }
    }
    return elts;
  }

  // Parses a comma-separated list of <key>:<value> pairs and returns them as
  // [arrayOfKeyExpressions, arrayOfValueExpressions].
  function parseDictionary() {
    expect(_braceL, "Expected '{' before dictionary");

    var keys = [], values = [], first = true;
    while (!eat(_braceR)) {
      if (!first) {
        expect(_comma, "Expected ',' between expressions");
        if (options.allowTrailingCommas && eat(_braceR)) break;
      }

      keys.push(parseExpression(true, true));
      expect(_colon, "Expected ':' between dictionary key and value");
      values.push(parseExpression(true, true));
      first = false;
    }
    return [keys, values];
  }

  // Parse the next token as an identifier. If `liberal` is true (used
  // when parsing properties), it will also convert keywords into
  // identifiers.

  function parseIdent(liberal) {
    var node = startNode();
<<<<<<< HEAD
    node.name = tokType === _name ? tokVal : (((liberal && !options.forbidReserved) || tokType.okAsIdent) && tokType.keyword) || unexpected();
=======
    node.name = tokType === _name ? tokVal : (liberal && !options.forbidReserved && tokType.keyword) || unexpected();
    tokRegexpAllowed = false;
>>>>>>> c152be4a
    next();
    return finishNode(node, "Identifier");
  }

  function parseStringNumRegExpLiteral() {
    var node = startNode();
    node.value = tokVal;
    node.raw = tokInput.slice(tokStart, tokEnd);
    next();
    return finishNode(node, "Literal");
  }

  // Parse the next token as an Objective-J typ.
  // It can be 'id' followed by a optional protocol '<CPKeyValueBinding, ...>'
  // It can be 'void' or 'id'
  // It can be 'signed' or 'unsigned' followed by an optional 'char', 'byte', 'short', 'int' or 'long'
  // It can be 'char', 'byte', 'short', 'int' or 'long'
  // 'int' can be followed by an optinal 'long'. 'long' can be followed by an optional extra 'long'

  function parseObjectiveJType(startFrom) {
    var node = startFrom ? startNodeFrom(startFrom) : startNode();
    if (tokType === _name) {
      // It should be a class name
      node.name = tokVal;
      node.typeisclass = true;
      next();
    } else {
      node.name = tokType.keyword;
      // Do nothing more if it is 'void'
      if (!eat(_void)) {
        if (eat(_id)) {
          // Is it 'id' followed by a '<' parse protocols. Do nothing more if it is only 'id'
          if (tokVal === '<') {
            var first = true,
                protocols = [];
            node.protocols = protocols;
            do {
              next();
              if (first)
                first = false;
              else
                eat(_comma);
              protocols.push(parseIdent(true));
            } while (tokVal !== '>');
            next();
          }
        } else {
          // Now check if it is some basic type or an approved combination of basic types
          var nextKeyWord;
          if (eat(_signed) || eat(_unsigned))
            nextKeyWord = tokType.keyword || true;
          if (eat(_char) || eat(_byte) || eat(_short)) {
            if (nextKeyWord)
              node.name += " " + nextKeyWord;
            nextKeyWord = tokType.keyword || true;
          } else {
            if (eat(_int)) {
              if (nextKeyWord)
                node.name += " " + nextKeyWord;
              nextKeyWord = tokType.keyword || true;
            }
            if (eat(_long)) {
              if (nextKeyWord)
                node.name += " " + nextKeyWord;
              nextKeyWord = tokType.keyword || true;
              if (eat(_long)) {
                node.name += " " + nextKeyWord;
              }
            }
          }
          if (!nextKeyWord) {
            // It must be a class name if it was not a basic type. // FIXME: This is not true
            node.name = (!options.forbidReserved && tokType.keyword) || unexpected();
            node.typeisclass = true;
            next();
          }
        }
      }
    }
   return finishNode(node, "ObjectiveJType");
  }

});<|MERGE_RESOLUTION|>--- conflicted
+++ resolved
@@ -26,22 +26,14 @@
 // [dammit]: acorn_loose.js
 // [walk]: util/walk.js
 
-<<<<<<< HEAD
-(function(mod) {
+(function(root, mod) {
   if (typeof exports == "object" && typeof module == "object") return mod(exports, require("./util/walk")); // CommonJS
   if (typeof define == "function" && define.amd) return define(["exports", "./util/walk"], mod); // AMD
-  mod(this.acorn || (this.acorn = {}), acorn.walk); // Plain browser env
-})(function(exports, walk) {
-=======
-(function(root, mod) {
-  if (typeof exports == "object" && typeof module == "object") return mod(exports); // CommonJS
-  if (typeof define == "function" && define.amd) return define(["exports"], mod); // AMD
-  mod(root.acorn || (root.acorn = {})); // Plain browser env
-})(this, function(exports) {
->>>>>>> c152be4a
+  mod(root.acorn || (root.acorn = {}), root.acorn.walk || (root.acorn.walk = {})); // Plain browser env
+})(this, function(exports, walk) {
   "use strict";
 
-  exports.version = "0.3.3-objj-2";
+  exports.version = "0.3.3-objj-3";
 
   // The main exported interface (under `self.acorn` when in the
   // browser) is a `parse` function that takes a code string and
@@ -2871,16 +2863,10 @@
   function parseNew() {
     var node = startNode();
     next();
-<<<<<<< HEAD
     node.callee = parseSubscripts(parseExprAtom(false), true);
     if (eat(_parenL))
       node.arguments = parseExprList(_parenR, tokType === _parenR ? null : parseExpression(true), false);
-    else node.arguments = [];
-=======
-    node.callee = parseSubscripts(parseExprAtom(), true);
-    if (eat(_parenL)) node.arguments = parseExprList(_parenR, false);
     else node.arguments = empty;
->>>>>>> c152be4a
     return finishNode(node, "NewExpression");
   }
 
@@ -3026,12 +3012,8 @@
 
   function parseIdent(liberal) {
     var node = startNode();
-<<<<<<< HEAD
     node.name = tokType === _name ? tokVal : (((liberal && !options.forbidReserved) || tokType.okAsIdent) && tokType.keyword) || unexpected();
-=======
-    node.name = tokType === _name ? tokVal : (liberal && !options.forbidReserved && tokType.keyword) || unexpected();
     tokRegexpAllowed = false;
->>>>>>> c152be4a
     next();
     return finishNode(node, "Identifier");
   }
