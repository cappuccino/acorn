--- conflicted
+++ resolved
@@ -761,12 +761,8 @@
       var ch = input.charCodeAt(tokPos);
       if (ch === 32) { // ' '
         ++tokPos;
-<<<<<<< HEAD
-      } else if(ch === 13) {
+      } else if (ch === 13) {
         lastIsNewlinePos = tokPos;
-=======
-      } else if (ch === 13) {
->>>>>>> 411b2979
         ++tokPos;
         var next = input.charCodeAt(tokPos);
         if (next === 10) {
