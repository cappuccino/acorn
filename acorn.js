// Acorn is a tiny, fast JavaScript parser written in JavaScript.
//
// Acorn was written by Marijn Haverbeke and released under an MIT
// license. The Unicode regexps (for identifiers and whitespace) were
// taken from [Esprima](http://esprima.org) by Ariya Hidayat.
//
// Git repositories for Acorn are available at
//
//     http://marijnhaverbeke.nl/git/acorn
//     https://github.com/marijnh/acorn.git
//
// Please use the [github bug tracker][ghbt] to report issues.
//
// [ghbt]: https://github.com/marijnh/acorn/issues
//
// Objective-J extensions made by Martin Carlberg
//
// Git repositories for Acorn with Objective-J extension is available at
//
//     https://github.com/mrcarlberg/acorn.git

(function(exports) {
  "use strict";

  exports.version = "0.0.1";

  // The main exported interface (under `self.acorn` when in the
  // browser) is a `parse` function that takes a code string and
  // returns an abstract syntax tree as specified by [Mozilla parser
  // API][api], with the caveat that the SpiderMonkey-specific syntax
  // (`let`, `yield`, inline XML, etc) is not recognized.
  //
  // [api]: https://developer.mozilla.org/en-US/docs/SpiderMonkey/Parser_API

  var options, input, inputLen, sourceFile;

  exports.parse = function(inpt, opts) {
    input = String(inpt); inputLen = input.length;
    options = opts || {};
    for (var opt in defaultOptions) if (!options.hasOwnProperty(opt))
      options[opt] = defaultOptions[opt];
    sourceFile = options.sourceFile || null;
    return parseTopLevel(options.program);
  };

  // A second optional argument can be given to further configure
  // the parser process. These options are recognized:

  var defaultOptions = exports.defaultOptions = {
    // `ecmaVersion` indicates the ECMAScript version to parse. Must
    // be either 3 or 5. This
    // influences support for strict mode, the set of reserved words, and
    // support for getters and setter.
    ecmaVersion: 5,
    // Turn on `strictSemicolons` to prevent the parser from doing
    // automatic semicolon insertion.
    strictSemicolons: false,
    // When `allowTrailingCommas` is false, the parser will not allow
    // trailing commas in array and object literals.
    allowTrailingCommas: true,
    // By default, reserved words are not enforced. Enable
    // `forbidReserved` to enforce them.
    forbidReserved: false,
    // When `trackComments` is turned on, the parser will attach
    // `commentsBefore` and `commentsAfter` properties to AST nodes
    // holding arrays of strings. A single comment may appear in both
    // a `commentsBefore` and `commentsAfter` array (of the nodes
    // after and before it), but never twice in the before (or after)
    // array of different nodes.
    trackComments: false,
    // When `trackSpaces` is turned on, the parser will attach
    // `spacesBefore` and `spacesAfter` properties to AST nodes
    // holding arrays of strings. The same spaces may appear in both
    // a `spacesBefore` and `spacesAfter` array (of the nodes
    // after and before it), but never twice in the before (or after)
    // array of different nodes.
    trackSpaces: false,
    // When `locations` is on, `loc` properties holding objects with
    // `start` and `end` properties in `{line, column}` form (with
    // line being 1-based and column 0-based) will be attached to the
    // nodes.
    locations: false,
    // Nodes have their start and end characters offsets recorded in
    // `start` and `end` properties (directly on the node, rather than
    // the `loc` object, which holds line/column data. To also add a
    // [semi-standardized][range] `range` property holding a `[start,
    // end]` array with the same numbers, set the `ranges` option to
    // `true`.
    //
    // [range]: https://bugzilla.mozilla.org/show_bug.cgi?id=745678
    ranges: false,
    // It is possible to parse multiple files into a single AST by
    // passing the tree produced by parsing the first file as
    // `program` option in subsequent parses. This will add the
    // toplevel forms of the parsed file to the `Program` (top) node
    // of an existing parse tree.
    program: null,
    // When `location` is on, you can pass this to record the source
    // file in every node's `loc` object.
    sourceFile: null,
    // Turn on objj to allow Objective-J syntax
    objj: true
  };

  // The `getLineInfo` function is mostly useful when the
  // `locations` option is off (for performance reasons) and you
  // want to find the line/column position for a given character
  // offset. `input` should be the code string that the offset refers
  // into.

  var getLineInfo = exports.getLineInfo = function(input, offset) {
    for (var line = 1, cur = 0;;) {
      lineBreak.lastIndex = cur;
      var match = lineBreak.exec(input);
      if (match && match.index < offset) {
        ++line;
        cur = match.index + match[0].length;
      } else break;
    }
    return {line: line, column: offset - cur, lineStart: cur, lineEnd: (match ? match.index + match[0].length : input.length)};
  };

  // Acorn is organized as a tokenizer and a recursive-descent parser.
  // Both use (closure-)global variables to keep their state and
  // communicate. We already saw the `options`, `input`, and
  // `inputLen` variables above (set in `parse`).

  // The current position of the tokenizer in the input.

  var tokPos;

  // The start and end offsets of the current token.

  var tokStart, tokEnd;

  // When `options.locations` is true, these hold objects
  // containing the tokens start and end line/column pairs.

  var tokStartLoc, tokEndLoc;

  // The type and value of the current token. Token types are objects,
  // named by variables against which they can be compared, and
  // holding properties that describe them (indicating, for example,
  // the precedence of an infix operator, and the original name of a
  // keyword token). The kind of value that's held in `tokVal` depends
  // on the type of the token. For literals, it is the literal value,
  // for operators, the operator name, and so on.

  var tokType, tokVal;

  // These are used to hold arrays of comments when
  // `options.trackComments` is true.

  var tokCommentsBefore, tokCommentsAfter, lastTokCommentsAfter;

  // These are used to hold arrays of spaces when
  // `options.trackSpaces` is true.

  var tokSpacesBefore, tokSpacesAfter, lastTokSpacesAfter;

  // Interal state for the tokenizer. To distinguish between division
  // operators and regular expressions, it remembers whether the last
  // token was one that is allowed to be followed by an expression.
  // (If it is, a slash is probably a regexp, if it isn't it's a
  // division operator. See the `parseStatement` function for a
  // caveat.)

  var tokRegexpAllowed, tokComments, tokSpaces;

  // When `options.locations` is true, these are used to keep
  // track of the current line, and know when a new line has been
  // entered. See the `curLineLoc` function.

  var tokCurLine, tokLineStart, tokLineStartNext;

  // These store the position of the previous token, which is useful
  // when finishing a node and assigning its `end` position.

  var lastStart, lastEnd, lastEndLoc;

  // This is the tokenizer's state for Objective-J. `afterImport` is used
  // to make the part between '<' and '>' to be one token if it comes after
  // a @import token.

  var tokAfterImport;

  // This is the tokenizer's state for Objective-J. 'nodeMessageSendObjectExpression'
  // is used to store the expression that is already parsed when a subscript was
  // not really a subscript

  var nodeMessageSendObjectExpression;

  // This is the parser's state. `inFunction` is used to reject
  // `return` statements outside of functions, `labels` to verify that
  // `break` and `continue` have somewhere to jump to, and `strict`
  // indicates whether strict mode is on.

  var inFunction, labels, strict;

  // This function is used to raise exceptions on parse errors. It
  // takes either a `{line, column}` object or an offset integer (into
  // the current `input`) as `pos` argument. It attaches the position
  // to the end of the error message, and then raises a `SyntaxError`
  // with that message.

  function raise(pos, message) {
    if (typeof pos == "number") pos = getLineInfo(input, pos);
    message += " (" + pos.line + ":" + pos.column + ")";
    var syntaxError = new SyntaxError(message);
    syntaxError.line = pos.line;
    syntaxError.column = pos.column;
    syntaxError.lineStart = pos.lineStart;
    syntaxError.lineEnd = pos.lineEnd;

    throw syntaxError;
  }

  // ## Token types

  // The assignment of fine-grained, information-carrying type objects
  // allows the tokenizer to store the information it has about a
  // token in a way that is very cheap for the parser to look up.

  // All token type variables start with an underscore, to make them
  // easy to recognize.

  // These are the general types. The `type` property is only used to
  // make them recognizeable when debugging.

  var _num = {type: "num"}, _regexp = {type: "regexp"}, _string = {type: "string"};
  var _name = {type: "name"}, _eof = {type: "eof"};

  // Keyword tokens. The `keyword` property (also used in keyword-like
  // operators) indicates that the token originated from an
  // identifier-like word, which is used when parsing property names.
  //
  // The `beforeExpr` property is used to disambiguate between regular
  // expressions and divisions. It is set on all token types that can
  // be followed by an expression (thus, a slash after them would be a
  // regular expression).
  //
  // `isLoop` marks a keyword as starting a loop, which is important
  // to know when parsing a label, in order to allow or disallow
  // continue jumps to that label.

  var _break = {keyword: "break"}, _case = {keyword: "case", beforeExpr: true}, _catch = {keyword: "catch"};
  var _continue = {keyword: "continue"}, _debugger = {keyword: "debugger"}, _default = {keyword: "default"};
  var _do = {keyword: "do", isLoop: true}, _else = {keyword: "else", beforeExpr: true};
  var _finally = {keyword: "finally"}, _for = {keyword: "for", isLoop: true}, _function = {keyword: "function"};
  var _if = {keyword: "if"}, _return = {keyword: "return", beforeExpr: true}, _switch = {keyword: "switch"};
  var _throw = {keyword: "throw", beforeExpr: true}, _try = {keyword: "try"}, _var = {keyword: "var"};
  var _while = {keyword: "while", isLoop: true}, _with = {keyword: "with"}, _new = {keyword: "new", beforeExpr: true};
  var _this = {keyword: "this"};
  var _void = {keyword: "void", prefix: true};

  // The keywords that denote values.

  var _null = {keyword: "null", atomValue: null}, _true = {keyword: "true", atomValue: true};
  var _false = {keyword: "false", atomValue: false};

  // Some keywords are treated as regular operators. `in` sometimes
  // (when parsing `for`) needs to be tested against specifically, so
  // we assign a variable name to it for quick comparing.

  var _in = {keyword: "in", binop: 7, beforeExpr: true};

  // Objective-J @ keywords

  var _implementation = {keyword: "implementation"}, _outlet = {keyword: "outlet"}, _accessors = {keyword: "accessors"};
  var _end = {keyword: "end"}, _import = {keyword: "import", afterImport: true};
  var _action = {keyword: "action"}, _selector = {keyword: "selector"};

  // Objective-J keywords

  var _filename = {keyword: "filename"}, _unsigned = {keyword: "unsigned", okAsIdent: true}, _signed = {keyword: "signed", okAsIdent: true};
  var _byte = {keyword: "byte", okAsIdent: true}, _char = {keyword: "char", okAsIdent: true}, _short = {keyword: "short", okAsIdent: true};
  var _int = {keyword: "int", okAsIdent: true}, _long = {keyword: "long", okAsIdent: true}, _preprocess = {keyword: "#"};

  // Map keyword names to token types.

  var keywordTypes = {"break": _break, "case": _case, "catch": _catch,
                      "continue": _continue, "debugger": _debugger, "default": _default,
                      "do": _do, "else": _else, "finally": _finally, "for": _for,
                      "function": _function, "if": _if, "return": _return, "switch": _switch,
                      "throw": _throw, "try": _try, "var": _var, "while": _while, "with": _with,
                      "null": _null, "true": _true, "false": _false, "new": _new, "in": _in,
                      "instanceof": {keyword: "instanceof", binop: 7}, "this": _this,
                      "typeof": {keyword: "typeof", prefix: true},
                      "void": _void,
                      "delete": {keyword: "delete", prefix: true} };

  // Map Objective-J keyword names to token types.

  var keywordTypesObjJ = {"IBAction": _action, "unsigned": _unsigned, "signed": _signed, "byte": _byte, "char": _char,
                          "short": _short, "int": _int, "long": _long };

  // Map Objective-J "@" keyword names to token types.

  var objJAtKeywordTypes = {"implementation": _implementation, "outlet": _outlet, "accessors": _accessors, "end": _end,
                            "import": _import, "action": _action, "selector": _selector};

  // Punctuation token types. Again, the `type` property is purely for debugging.

  var _bracketL = {type: "[", beforeExpr: true}, _bracketR = {type: "]"}, _braceL = {type: "{", beforeExpr: true};
  var _braceR = {type: "}"}, _parenL = {type: "(", beforeExpr: true}, _parenR = {type: ")"};
  var _comma = {type: ",", beforeExpr: true}, _semi = {type: ";", beforeExpr: true};
  var _colon = {type: ":", beforeExpr: true}, _dot = {type: "."}, _question = {type: "?", beforeExpr: true};

  // Objective-J token types

  var _at = {type: "@"}, _dotdotdot = {type: "..."}, _numberSign = {type: "#"};

  // Operators. These carry several kinds of properties to help the
  // parser use them properly (the presence of these properties is
  // what categorizes them as operators).
  //
  // `binop`, when present, specifies that this operator is a binary
  // operator, and will refer to its precedence.
  //
  // `prefix` and `postfix` mark the operator as a prefix or postfix
  // unary operator. `isUpdate` specifies that the node produced by
  // the operator should be of type UpdateExpression rather than
  // simply UnaryExpression (`++` and `--`).
  //
  // `isAssign` marks all of `=`, `+=`, `-=` etcetera, which act as
  // binary operators with a very low precedence, that should result
  // in AssignmentExpression nodes.

  var _slash = {binop: 10, beforeExpr: true}, _eq = {isAssign: true, beforeExpr: true};
  var _assign = {isAssign: true, beforeExpr: true}, _plusmin = {binop: 9, prefix: true, beforeExpr: true};
  var _incdec = {postfix: true, prefix: true, isUpdate: true}, _prefix = {prefix: true, beforeExpr: true};
  var _bin1 = {binop: 1, beforeExpr: true}, _bin2 = {binop: 2, beforeExpr: true};
  var _bin3 = {binop: 3, beforeExpr: true}, _bin4 = {binop: 4, beforeExpr: true};
  var _bin5 = {binop: 5, beforeExpr: true}, _bin6 = {binop: 6, beforeExpr: true};
  var _bin7 = {binop: 7, beforeExpr: true}, _bin8 = {binop: 8, beforeExpr: true};
  var _bin10 = {binop: 10, beforeExpr: true};

  // This is a trick taken from Esprima. It turns out that, on
  // non-Chrome browsers, to check whether a string is in a set, a
  // predicate containing a big ugly `switch` statement is faster than
  // a regular expression, and on Chrome the two are about on par.
  // This function uses `eval` (non-lexical) to produce such a
  // predicate from a space-separated string of words.
  //
  // It starts by sorting the words by length.

  function makePredicate(words) {
    words = words.split(" ");
    var f = "", cats = [];
    out: for (var i = 0; i < words.length; ++i) {
      for (var j = 0; j < cats.length; ++j)
        if (cats[j][0].length == words[i].length) {
          cats[j].push(words[i]);
          continue out;
        }
      cats.push([words[i]]);
    }
    function compareTo(arr) {
      if (arr.length == 1) return f += "return str === " + JSON.stringify(arr[0]) + ";";
      f += "switch(str){";
      for (var i = 0; i < arr.length; ++i) f += "case " + JSON.stringify(arr[i]) + ":";
      f += "return true}return false;";
    }

    // When there are more than three length categories, an outer
    // switch first dispatches on the lengths, to save on comparisons.

    if (cats.length > 3) {
      cats.sort(function(a, b) {return b.length - a.length;});
      f += "switch(str.length){";
      for (var i = 0; i < cats.length; ++i) {
        var cat = cats[i];
        f += "case " + cat[0].length + ":";
        compareTo(cat);
      }
      f += "}";

    // Otherwise, simply generate a flat `switch` statement.

    } else {
      compareTo(words);
    }
    return new Function("str", f);
  }

  exports.makePredicate = makePredicate;

  // The ECMAScript 3 reserved word list.

  var isReservedWord3 = makePredicate("abstract boolean byte char class double enum export extends final float goto implements import int interface long native package private protected public short static super synchronized throws transient volatile");

  // ECMAScript 5 reserved words.

  var isReservedWord5 = makePredicate("class enum extends super const export import");

  // The additional reserved words in strict mode.

  var isStrictReservedWord = makePredicate("implements interface let package private protected public static yield");

  // The forbidden variable names in strict mode.

  var isStrictBadIdWord = makePredicate("eval arguments");

  // And the keywords.

  var isKeyword = makePredicate("break case catch continue debugger default do else finally for function if return switch throw try var while with null true false instanceof typeof void delete new in this");

  // The Objective-J keywords.

  var isKeywordObjJ = makePredicate("IBAction byte char short int long unsigned signed");

  // ## Character categories

  // Big ugly regular expressions that match characters in the
  // whitespace, identifier, and identifier-start categories. These
  // are only applied when a character is found to actually have a
  // code point above 128.

  var nonASCIIwhitespace = /[\u1680\u180e\u2000-\u200a\u2028\u2029\u202f\u205f\u3000\ufeff]/;
  var nonASCIIidentifierStartChars = "\xaa\xb5\xba\xc0-\xd6\xd8-\xf6\xf8-\u02c1\u02c6-\u02d1\u02e0-\u02e4\u02ec\u02ee\u0370-\u0374\u0376\u0377\u037a-\u037d\u0386\u0388-\u038a\u038c\u038e-\u03a1\u03a3-\u03f5\u03f7-\u0481\u048a-\u0527\u0531-\u0556\u0559\u0561-\u0587\u05d0-\u05ea\u05f0-\u05f2\u0620-\u064a\u066e\u066f\u0671-\u06d3\u06d5\u06e5\u06e6\u06ee\u06ef\u06fa-\u06fc\u06ff\u0710\u0712-\u072f\u074d-\u07a5\u07b1\u07ca-\u07ea\u07f4\u07f5\u07fa\u0800-\u0815\u081a\u0824\u0828\u0840-\u0858\u08a0\u08a2-\u08ac\u0904-\u0939\u093d\u0950\u0958-\u0961\u0971-\u0977\u0979-\u097f\u0985-\u098c\u098f\u0990\u0993-\u09a8\u09aa-\u09b0\u09b2\u09b6-\u09b9\u09bd\u09ce\u09dc\u09dd\u09df-\u09e1\u09f0\u09f1\u0a05-\u0a0a\u0a0f\u0a10\u0a13-\u0a28\u0a2a-\u0a30\u0a32\u0a33\u0a35\u0a36\u0a38\u0a39\u0a59-\u0a5c\u0a5e\u0a72-\u0a74\u0a85-\u0a8d\u0a8f-\u0a91\u0a93-\u0aa8\u0aaa-\u0ab0\u0ab2\u0ab3\u0ab5-\u0ab9\u0abd\u0ad0\u0ae0\u0ae1\u0b05-\u0b0c\u0b0f\u0b10\u0b13-\u0b28\u0b2a-\u0b30\u0b32\u0b33\u0b35-\u0b39\u0b3d\u0b5c\u0b5d\u0b5f-\u0b61\u0b71\u0b83\u0b85-\u0b8a\u0b8e-\u0b90\u0b92-\u0b95\u0b99\u0b9a\u0b9c\u0b9e\u0b9f\u0ba3\u0ba4\u0ba8-\u0baa\u0bae-\u0bb9\u0bd0\u0c05-\u0c0c\u0c0e-\u0c10\u0c12-\u0c28\u0c2a-\u0c33\u0c35-\u0c39\u0c3d\u0c58\u0c59\u0c60\u0c61\u0c85-\u0c8c\u0c8e-\u0c90\u0c92-\u0ca8\u0caa-\u0cb3\u0cb5-\u0cb9\u0cbd\u0cde\u0ce0\u0ce1\u0cf1\u0cf2\u0d05-\u0d0c\u0d0e-\u0d10\u0d12-\u0d3a\u0d3d\u0d4e\u0d60\u0d61\u0d7a-\u0d7f\u0d85-\u0d96\u0d9a-\u0db1\u0db3-\u0dbb\u0dbd\u0dc0-\u0dc6\u0e01-\u0e30\u0e32\u0e33\u0e40-\u0e46\u0e81\u0e82\u0e84\u0e87\u0e88\u0e8a\u0e8d\u0e94-\u0e97\u0e99-\u0e9f\u0ea1-\u0ea3\u0ea5\u0ea7\u0eaa\u0eab\u0ead-\u0eb0\u0eb2\u0eb3\u0ebd\u0ec0-\u0ec4\u0ec6\u0edc-\u0edf\u0f00\u0f40-\u0f47\u0f49-\u0f6c\u0f88-\u0f8c\u1000-\u102a\u103f\u1050-\u1055\u105a-\u105d\u1061\u1065\u1066\u106e-\u1070\u1075-\u1081\u108e\u10a0-\u10c5\u10c7\u10cd\u10d0-\u10fa\u10fc-\u1248\u124a-\u124d\u1250-\u1256\u1258\u125a-\u125d\u1260-\u1288\u128a-\u128d\u1290-\u12b0\u12b2-\u12b5\u12b8-\u12be\u12c0\u12c2-\u12c5\u12c8-\u12d6\u12d8-\u1310\u1312-\u1315\u1318-\u135a\u1380-\u138f\u13a0-\u13f4\u1401-\u166c\u166f-\u167f\u1681-\u169a\u16a0-\u16ea\u16ee-\u16f0\u1700-\u170c\u170e-\u1711\u1720-\u1731\u1740-\u1751\u1760-\u176c\u176e-\u1770\u1780-\u17b3\u17d7\u17dc\u1820-\u1877\u1880-\u18a8\u18aa\u18b0-\u18f5\u1900-\u191c\u1950-\u196d\u1970-\u1974\u1980-\u19ab\u19c1-\u19c7\u1a00-\u1a16\u1a20-\u1a54\u1aa7\u1b05-\u1b33\u1b45-\u1b4b\u1b83-\u1ba0\u1bae\u1baf\u1bba-\u1be5\u1c00-\u1c23\u1c4d-\u1c4f\u1c5a-\u1c7d\u1ce9-\u1cec\u1cee-\u1cf1\u1cf5\u1cf6\u1d00-\u1dbf\u1e00-\u1f15\u1f18-\u1f1d\u1f20-\u1f45\u1f48-\u1f4d\u1f50-\u1f57\u1f59\u1f5b\u1f5d\u1f5f-\u1f7d\u1f80-\u1fb4\u1fb6-\u1fbc\u1fbe\u1fc2-\u1fc4\u1fc6-\u1fcc\u1fd0-\u1fd3\u1fd6-\u1fdb\u1fe0-\u1fec\u1ff2-\u1ff4\u1ff6-\u1ffc\u2071\u207f\u2090-\u209c\u2102\u2107\u210a-\u2113\u2115\u2119-\u211d\u2124\u2126\u2128\u212a-\u212d\u212f-\u2139\u213c-\u213f\u2145-\u2149\u214e\u2160-\u2188\u2c00-\u2c2e\u2c30-\u2c5e\u2c60-\u2ce4\u2ceb-\u2cee\u2cf2\u2cf3\u2d00-\u2d25\u2d27\u2d2d\u2d30-\u2d67\u2d6f\u2d80-\u2d96\u2da0-\u2da6\u2da8-\u2dae\u2db0-\u2db6\u2db8-\u2dbe\u2dc0-\u2dc6\u2dc8-\u2dce\u2dd0-\u2dd6\u2dd8-\u2dde\u2e2f\u3005-\u3007\u3021-\u3029\u3031-\u3035\u3038-\u303c\u3041-\u3096\u309d-\u309f\u30a1-\u30fa\u30fc-\u30ff\u3105-\u312d\u3131-\u318e\u31a0-\u31ba\u31f0-\u31ff\u3400-\u4db5\u4e00-\u9fcc\ua000-\ua48c\ua4d0-\ua4fd\ua500-\ua60c\ua610-\ua61f\ua62a\ua62b\ua640-\ua66e\ua67f-\ua697\ua6a0-\ua6ef\ua717-\ua71f\ua722-\ua788\ua78b-\ua78e\ua790-\ua793\ua7a0-\ua7aa\ua7f8-\ua801\ua803-\ua805\ua807-\ua80a\ua80c-\ua822\ua840-\ua873\ua882-\ua8b3\ua8f2-\ua8f7\ua8fb\ua90a-\ua925\ua930-\ua946\ua960-\ua97c\ua984-\ua9b2\ua9cf\uaa00-\uaa28\uaa40-\uaa42\uaa44-\uaa4b\uaa60-\uaa76\uaa7a\uaa80-\uaaaf\uaab1\uaab5\uaab6\uaab9-\uaabd\uaac0\uaac2\uaadb-\uaadd\uaae0-\uaaea\uaaf2-\uaaf4\uab01-\uab06\uab09-\uab0e\uab11-\uab16\uab20-\uab26\uab28-\uab2e\uabc0-\uabe2\uac00-\ud7a3\ud7b0-\ud7c6\ud7cb-\ud7fb\uf900-\ufa6d\ufa70-\ufad9\ufb00-\ufb06\ufb13-\ufb17\ufb1d\ufb1f-\ufb28\ufb2a-\ufb36\ufb38-\ufb3c\ufb3e\ufb40\ufb41\ufb43\ufb44\ufb46-\ufbb1\ufbd3-\ufd3d\ufd50-\ufd8f\ufd92-\ufdc7\ufdf0-\ufdfb\ufe70-\ufe74\ufe76-\ufefc\uff21-\uff3a\uff41-\uff5a\uff66-\uffbe\uffc2-\uffc7\uffca-\uffcf\uffd2-\uffd7\uffda-\uffdc";
  var nonASCIIidentifierChars = "\u0371-\u0374\u0483-\u0487\u0591-\u05bd\u05bf\u05c1\u05c2\u05c4\u05c5\u05c7\u0610-\u061a\u0620-\u0649\u0672-\u06d3\u06e7-\u06e8\u06fb-\u06fc\u0730-\u074a\u0800-\u0814\u081b-\u0823\u0825-\u0827\u0829-\u082d\u0840-\u0857\u08e4-\u08fe\u0900-\u0903\u093a-\u093c\u093e-\u094f\u0951-\u0957\u0962-\u0963\u0966-\u096f\u0981-\u0983\u09bc\u09be-\u09c4\u09c7\u09c8\u09d7\u09df-\u09e0\u0a01-\u0a03\u0a3c\u0a3e-\u0a42\u0a47\u0a48\u0a4b-\u0a4d\u0a51\u0a66-\u0a71\u0a75\u0a81-\u0a83\u0abc\u0abe-\u0ac5\u0ac7-\u0ac9\u0acb-\u0acd\u0ae2-\u0ae3\u0ae6-\u0aef\u0b01-\u0b03\u0b3c\u0b3e-\u0b44\u0b47\u0b48\u0b4b-\u0b4d\u0b56\u0b57\u0b5f-\u0b60\u0b66-\u0b6f\u0b82\u0bbe-\u0bc2\u0bc6-\u0bc8\u0bca-\u0bcd\u0bd7\u0be6-\u0bef\u0c01-\u0c03\u0c46-\u0c48\u0c4a-\u0c4d\u0c55\u0c56\u0c62-\u0c63\u0c66-\u0c6f\u0c82\u0c83\u0cbc\u0cbe-\u0cc4\u0cc6-\u0cc8\u0cca-\u0ccd\u0cd5\u0cd6\u0ce2-\u0ce3\u0ce6-\u0cef\u0d02\u0d03\u0d46-\u0d48\u0d57\u0d62-\u0d63\u0d66-\u0d6f\u0d82\u0d83\u0dca\u0dcf-\u0dd4\u0dd6\u0dd8-\u0ddf\u0df2\u0df3\u0e34-\u0e3a\u0e40-\u0e45\u0e50-\u0e59\u0eb4-\u0eb9\u0ec8-\u0ecd\u0ed0-\u0ed9\u0f18\u0f19\u0f20-\u0f29\u0f35\u0f37\u0f39\u0f41-\u0f47\u0f71-\u0f84\u0f86-\u0f87\u0f8d-\u0f97\u0f99-\u0fbc\u0fc6\u1000-\u1029\u1040-\u1049\u1067-\u106d\u1071-\u1074\u1082-\u108d\u108f-\u109d\u135d-\u135f\u170e-\u1710\u1720-\u1730\u1740-\u1750\u1772\u1773\u1780-\u17b2\u17dd\u17e0-\u17e9\u180b-\u180d\u1810-\u1819\u1920-\u192b\u1930-\u193b\u1951-\u196d\u19b0-\u19c0\u19c8-\u19c9\u19d0-\u19d9\u1a00-\u1a15\u1a20-\u1a53\u1a60-\u1a7c\u1a7f-\u1a89\u1a90-\u1a99\u1b46-\u1b4b\u1b50-\u1b59\u1b6b-\u1b73\u1bb0-\u1bb9\u1be6-\u1bf3\u1c00-\u1c22\u1c40-\u1c49\u1c5b-\u1c7d\u1cd0-\u1cd2\u1d00-\u1dbe\u1e01-\u1f15\u200c\u200d\u203f\u2040\u2054\u20d0-\u20dc\u20e1\u20e5-\u20f0\u2d81-\u2d96\u2de0-\u2dff\u3021-\u3028\u3099\u309a\ua640-\ua66d\ua674-\ua67d\ua69f\ua6f0-\ua6f1\ua7f8-\ua800\ua806\ua80b\ua823-\ua827\ua880-\ua881\ua8b4-\ua8c4\ua8d0-\ua8d9\ua8f3-\ua8f7\ua900-\ua909\ua926-\ua92d\ua930-\ua945\ua980-\ua983\ua9b3-\ua9c0\uaa00-\uaa27\uaa40-\uaa41\uaa4c-\uaa4d\uaa50-\uaa59\uaa7b\uaae0-\uaae9\uaaf2-\uaaf3\uabc0-\uabe1\uabec\uabed\uabf0-\uabf9\ufb20-\ufb28\ufe00-\ufe0f\ufe20-\ufe26\ufe33\ufe34\ufe4d-\ufe4f\uff10-\uff19\uff3f";
  var nonASCIIidentifierStart = new RegExp("[" + nonASCIIidentifierStartChars + "]");
  var nonASCIIidentifier = new RegExp("[" + nonASCIIidentifierStartChars + nonASCIIidentifierChars + "]");

  // Whether a single character denotes a newline.

  var newline = /[\n\r\u2028\u2029]/;

  // Matches a whole line break (where CRLF is considered a single
  // line break). Used to count lines.

  var lineBreak = /\r\n|[\n\r\u2028\u2029]/g;

  // Test whether a given character code starts an identifier.

  function isIdentifierStart(code) {
    if (code < 65) return code === 36;
    if (code < 91) return true;
    if (code < 97) return code === 95;
    if (code < 123)return true;
    return code >= 0xaa && nonASCIIidentifierStart.test(String.fromCharCode(code));
  }

  // Test whether a given character is part of an identifier.

  function isIdentifierChar(code) {
    if (code < 48) return code === 36;
    if (code < 58) return true;
    if (code < 65) return false;
    if (code < 91) return true;
    if (code < 97) return code === 95;
    if (code < 123)return true;
    return code >= 0xaa && nonASCIIidentifier.test(String.fromCharCode(code));
  }

  // ## Tokenizer

  // These are used when `options.locations` is on, in order to track
  // the current line number and start of line offset, in order to set
  // `tokStartLoc` and `tokEndLoc`.

  function nextLineStart() {
    lineBreak.lastIndex = tokLineStart;
    var match = lineBreak.exec(input);
    return match ? match.index + match[0].length : input.length + 1;
  }

  var line_loc_t = function() {
    this.line = tokCurLine;
    this.column = tokPos - tokLineStart;
  }

  function curLineLoc() {
    while (tokLineStartNext <= tokPos) {
      ++tokCurLine;
      tokLineStart = tokLineStartNext;
      tokLineStartNext = nextLineStart();
    }
    return new line_loc_t();
  }

  // Reset the token state. Used at the start of a parse.

  function initTokenState() {
    tokCurLine = 1;
    tokPos = tokLineStart = 0;
    tokLineStartNext = nextLineStart();
    tokRegexpAllowed = true;
    tokComments = null;
    tokSpaces = null;
    skipSpace();
  }

  // Called at the end of every token. Sets `tokEnd`, `tokVal`,
  // `tokCommentsAfter`, `tokSpacesAfter`, and `tokRegexpAllowed`, and skips the space
  // after the token, so that the next one's `tokStart` will point at
  // the right position.

  function finishToken(type, val) {
    tokEnd = tokPos;
    if (options.locations) tokEndLoc = curLineLoc();
    tokType = type;
    skipSpace();
    tokVal = val;
    lastTokCommentsAfter = tokCommentsAfter;
    lastTokSpacesAfter = tokSpacesAfter;
    tokCommentsAfter = tokComments;
    tokSpacesAfter = tokSpaces;
    tokRegexpAllowed = type.beforeExpr;
    tokAfterImport = type.afterImport;
  }

  function skipBlockComment() {
    var end = input.indexOf("*/", tokPos += 2);
    if (end === -1) raise(tokPos - 2, "Unterminated comment");
    if (options.trackComments)
      (tokComments || (tokComments = [])).push(input.slice(tokPos, end));
    tokPos = end + 2;
  }

  function skipLineComment(skipCharacters) {
    var start = tokPos;
    var ch = input.charCodeAt(tokPos+=skipCharacters);
    while (tokPos < inputLen && ch !== 10 && ch !== 13 && ch !== 8232 && ch !== 8329) {
      ++tokPos;
      ch = input.charCodeAt(tokPos);
    }
    if (options.trackComments)
      (tokComments || (tokComments = [])).push(input.slice(start, tokPos));
  }

  function skipWhiteSpaces() {
    var start = tokPos;
    var ch = input.charCodeAt(++tokPos);
    while ((ch < 14 && ch > 8) || ch === 32 || ch === 160 || (ch >= 5760 && nonASCIIwhitespace.test(String.fromCharCode(ch)))) // 9 - 13, ' ', '\xa0' ....
      ch = input.charCodeAt(++tokPos);
    if (options.trackSpaces)
      //tokSpaces = input.slice(start, tokPos);
      (tokSpaces || (tokSpaces = [])).push(input.slice(start, tokPos));
  }

  // Called at the start of the parse and after every token. Skips
  // whitespace and comments, and, if `options.trackComments` is on,
  // will store all skipped comments in `tokComments`. If
  // `options.trackSpaces` is on, will store the last skipped spaces in
  // `tokSpaces`.

  function skipSpace() {
    tokComments = null;
    tokSpaces = null;
    while (tokPos < inputLen) {
      var ch = input.charCodeAt(tokPos);
      if (ch === 47) { // '/'
        var next = input.charCodeAt(tokPos+1);
        if (next === 42) { // '*'
          skipBlockComment();
        } else if (next === 47) { // '/'
          skipLineComment(2);
        } else break;
      } else if ((ch < 14 && ch > 8) || ch === 32 || ch === 160 || (ch >= 5760 && nonASCIIwhitespace.test(String.fromCharCode(ch)))) { // 9 - 13, ' ', '\xa0' ....
        skipWhiteSpaces();
      } else {
        break;
      }
    }
  }

  // ### Token reading

  // This is the function that is called to fetch the next token. It
  // is somewhat obscure, because it works in character codes rather
  // than characters, and because operator parsing has been inlined
  // into it.
  //
  // All in the name of speed.
  //
  // The `forceRegexp` parameter is used in the one case where the
  // `tokRegexpAllowed` trick does not work. See `parseStatement`.

  function readToken_dot(code) {
    var next = input.charCodeAt(tokPos+1);
    if (next >= 48 && next <= 57) return readNumber(String.fromCharCode(code));
    if (next === 46 && options.objj && input.charCodeAt(tokPos+2) === 46) { //'.'
      tokPos += 3;
      return finishToken(_dotdotdot);
    }
    ++tokPos;
    return finishToken(_dot);
  }

  function readToken_slash() { // '/'
    var next = input.charCodeAt(tokPos+1);
    if (tokRegexpAllowed) {++tokPos; return readRegexp();}
    if (next === 61) return finishOp(_assign, 2);
    return finishOp(_slash, 1);
  }

  function readToken_mult_modulo() { // '%*'
    var next = input.charCodeAt(tokPos+1);
    if (next === 61) return finishOp(_assign, 2);
    return finishOp(_bin10, 1);
  }

  function readToken_pipe_amp(code) { // '|&'
    var next = input.charCodeAt(tokPos+1);
    if (next === code) return finishOp(code === 124 ? _bin1 : _bin2, 2);
    if (next === 61) return finishOp(_assign, 2);
    return finishOp(code === 124 ? _bin3 : _bin5, 1);
  }

  function readToken_caret() { // '^'
    var next = input.charCodeAt(tokPos+1);
    if (next === 61) return finishOp(_assign, 2);
    return finishOp(_bin4, 1);
  }

  function readToken_plus_min(code) { // '+-'
    var next = input.charCodeAt(tokPos+1);
    if (next === code) return finishOp(_incdec, 2);
    if (next === 61) return finishOp(_assign, 2);
    return finishOp(_plusmin, 1);
  }

  function readToken_lt_gt(code) { // '<>'
    if (tokAfterImport && options.objj && code === 60) {  // '<'
      var str = [];
      for (;;) {
        if (tokPos >= inputLen) raise(tokStart, "Unterminated import statement");
        var ch = input.charCodeAt(++tokPos);
        if (ch === 62) {  // '>'
          ++tokPos;
          return finishToken(_filename, String.fromCharCode.apply(null, str));
        }
        str.push(ch);
      }
    }
    var next = input.charCodeAt(tokPos+1);
    var size = 1;
    if (next === code) {
      size = code === 62 && input.charCodeAt(tokPos+2) === 62 ? 3 : 2;
      if (input.charCodeAt(tokPos + size) === 61) return finishOp(_assign, size + 1);
      return finishOp(_bin8, size);
    }
    if (next === 61)
      size = input.charCodeAt(tokPos+2) === 61 ? 3 : 2;
    return finishOp(_bin7, size);
  }

  function readToken_eq_excl(code) { // '=!'
    var next = input.charCodeAt(tokPos+1);
    if (next === 61) return finishOp(_bin6, input.charCodeAt(tokPos+2) === 61 ? 3 : 2);
    return finishOp(code === 61 ? _eq : _prefix, 1);
  }

  function readToken_at(code) { // '@'
    var next = input.charCodeAt(++tokPos);
    if (next === 34 || next === 39)  // Read string if "'" or '"'
      return readString(next);
    var word = readWord1(),
        token = objJAtKeywordTypes[word];
    if (!token) raise(tokStart, "Unrecognized Objective-J keyword '@" + word + "'");
    return finishToken(token);
  }

  function getTokenFromCode(code) {
    switch(code) {
      // The interpretation of a dot depends on whether it is followed
      // by a digit.
    case 46: // '.'
      return readToken_dot(code);

      // Punctuation tokens.
    case 40: ++tokPos; return finishToken(_parenL);
    case 41: ++tokPos; return finishToken(_parenR);
    case 59: ++tokPos; return finishToken(_semi);
    case 44: ++tokPos; return finishToken(_comma);
    case 91: ++tokPos; return finishToken(_bracketL);
    case 93: ++tokPos; return finishToken(_bracketR);
    case 123: ++tokPos; return finishToken(_braceL);
    case 125: ++tokPos; return finishToken(_braceR);
    case 58: ++tokPos; return finishToken(_colon);
    case 63: ++tokPos; return finishToken(_question);

      // '0x' is a hexadecimal number.
    case 48: // '0'
      var next = input.charCodeAt(tokPos+1);
      if (next === 120 || next === 88) return readHexNumber();
      // Anything else beginning with a digit is an integer, octal
      // number, or float.
    case 49: case 50: case 51: case 52: case 53: case 54: case 55: case 56: case 57: // 1-9
      return readNumber(String.fromCharCode(code));

      // Quotes produce strings.
    case 34: case 39: // '"', "'"
      return readString(code);

    // Operators are parsed inline in tiny state machines. '=' (61) is
    // often referred to. `finishOp` simply skips the amount of
    // characters it is given as second argument, and returns a token
    // of the type given by its first argument.

    case 47: // '/'
      return readToken_slash(code);

    case 37: case 42: // '%*'
      return readToken_mult_modulo();

    case 124: case 38: // '|&'
      return readToken_pipe_amp(code);

    case 94: // '^'
      return readToken_caret();

    case 43: case 45: // '+-'
      return readToken_plus_min(code);

    case 60: case 62: // '<>'
      return readToken_lt_gt(code);

    case 61: case 33: // '=!'
      return readToken_eq_excl(code);

    case 64: // '@'
      if (options.objj)
        return readToken_at(code);
      return false;

    case 35: // '#'
      if (options.objj) {
        var start = tokPos;
        var ch = input.charCodeAt(++tokPos);
        while (tokPos < inputLen && ch !== 10 && ch !== 13 && ch !== 8232 && ch !== 8329) // End of line
          ch = input.charCodeAt(++tokPos);
        return finishToken(_preprocess, input.slice(start, tokPos));
      }
      return false;

    case 126: // '~'
      return finishOp(_prefix, 1);
    }

    return false;
  }

  function readToken(forceRegexp) {
    tokStart = tokPos;
    if (options.locations) tokStartLoc = curLineLoc();
    tokCommentsBefore = tokComments;
    tokSpacesBefore = tokSpaces;
    if (forceRegexp) return readRegexp();
    if (tokPos >= inputLen) return finishToken(_eof);

    var code = input.charCodeAt(tokPos);
    // Identifier or keyword. '\uXXXX' sequences are allowed in
    // identifiers, so '\' also dispatches to that.
    if (isIdentifierStart(code) || code === 92 /* '\' */) return readWord();

    var tok = getTokenFromCode(code);

    if(tok === false) {
      // If we are here, we either found a non-ASCII identifier
      // character, or something that's entirely disallowed.
      var ch = String.fromCharCode(code);
      if (ch === "\\" || nonASCIIidentifierStart.test(ch)) return readWord();
      raise(tokPos, "Unexpected character '" + ch + "'");
    }
    return tok;
  }

  function finishOp(type, size) {
    var str = input.slice(tokPos, tokPos + size);
    tokPos += size;
    finishToken(type, str);
  }

  // Parse a regular expression. Some context-awareness is necessary,
  // since a '/' inside a '[]' set does not end the expression.

  function readRegexp() {
    var content = "", escaped, inClass, start = tokPos;
    for (;;) {
      if (tokPos >= inputLen) raise(start, "Unterminated regular expression");
      var ch = input.charAt(tokPos);
      if (newline.test(ch)) raise(start, "Unterminated regular expression");
      if (!escaped) {
        if (ch === "[") inClass = true;
        else if (ch === "]" && inClass) inClass = false;
        else if (ch === "/" && !inClass) break;
        escaped = ch === "\\";
      } else escaped = false;
      ++tokPos;
    }
    var content = input.slice(start, tokPos);
    ++tokPos;
    // Need to use `readWord1` because '\uXXXX' sequences are allowed
    // here (don't ask).
    var mods = readWord1();
    if (mods && !/^[gmsiy]*$/.test(mods)) raise(start, "Invalid regexp flag");
    return finishToken(_regexp, new RegExp(content, mods));
  }

  // Read an integer in the given radix. Return null if zero digits
  // were read, the integer value otherwise. When `len` is given, this
  // will return `null` unless the integer has exactly `len` digits.

  function readInt(radix, len) {
    var start = tokPos, total = 0;
    for (var i = 0, e = len == null ? Infinity : len; i < e; ++i) {
      var code = input.charCodeAt(tokPos), val;
      if (code >= 97) val = code - 97 + 10; // a
      else if (code >= 65) val = code - 65 + 10; // A
      else if (code >= 48 && code <= 57) val = code - 48; // 0-9
      else val = Infinity;
      if (val >= radix) break;
      ++tokPos;
      total = total * radix + val;
    }
    if (tokPos === start || len != null && tokPos - start !== len) return null;

    return total;
  }

  function readHexNumber() {
    tokPos += 2; // 0x
    var val = readInt(16);
    if (val == null) raise(tokStart + 2, "Expected hexadecimal number");
    if (isIdentifierStart(input.charCodeAt(tokPos))) raise(tokPos, "Identifier directly after number");
    return finishToken(_num, val);
  }

  // Read an integer, octal integer, or floating-point number.

  function readNumber(ch) {
    var start = tokPos, isFloat = ch === ".";
    if (!isFloat && readInt(10) == null) raise(start, "Invalid number");
    if (isFloat || input.charAt(tokPos) === ".") {
      var next = input.charAt(++tokPos);
      if (next === "-" || next === "+") ++tokPos;
      if (readInt(10) === null && ch === ".") raise(start, "Invalid number");
      isFloat = true;
    }
    if (/e/i.test(input.charAt(tokPos))) {
      var next = input.charAt(++tokPos);
      if (next === "-" || next === "+") ++tokPos;
      if (readInt(10) === null) raise(start, "Invalid number")
      isFloat = true;
    }
    if (isIdentifierStart(input.charCodeAt(tokPos))) raise(tokPos, "Identifier directly after number");

    var str = input.slice(start, tokPos), val;
    if (isFloat) val = parseFloat(str);
    else if (ch !== "0" || str.length === 1) val = parseInt(str, 10);
    else if (/[89]/.test(str) || strict) raise(start, "Invalid number");
    else val = parseInt(str, 8);
    return finishToken(_num, val);
  }

  // Read a string value, interpreting backslash-escapes.

  var rs_str = [];

  function readString(quote) {
    tokPos++;
    rs_str.length = 0;
    for (;;) {
      if (tokPos >= inputLen) raise(tokStart, "Unterminated string constant");
      var ch = input.charCodeAt(tokPos);
      if (ch === quote) {
        ++tokPos;
        return finishToken(_string, String.fromCharCode.apply(null, rs_str));
      }
      if (ch === 92) { // '\'
        ch = input.charCodeAt(++tokPos);
        var octal = /^[0-7]+/.exec(input.slice(tokPos, tokPos + 3));
        if (octal) octal = octal[0];
        while (octal && parseInt(octal, 8) > 255) octal = octal.slice(0, octal.length - 1);
        if (octal === "0") octal = null;
        ++tokPos;
        if (octal) {
          if (strict) raise(tokPos - 2, "Octal literal in strict mode");
          rs_str.push(parseInt(octal, 8));
          tokPos += octal.length - 1;
        } else {
          switch (ch) {
          case 110: rs_str.push(10); break; // 'n' -> '\n'
          case 114: rs_str.push(13); break; // 'r' -> '\r'
          case 120: rs_str.push(readHexChar(2)); break; // 'x'
          case 117: rs_str.push(readHexChar(4)); break; // 'u'
          case 85: rs_str.push(readHexChar(8)); break; // 'U'
          case 116: rs_str.push(9); break; // 't' -> '\t'
          case 98: rs_str.push(8); break; // 'b' -> '\b'
          case 118: rs_str.push(11); break; // 'v' -> '\u000b'
          case 102: rs_str.push(12); break; // 'f' -> '\f'
          case 48: rs_str.push(0); break; // 0 -> '\0'
          case 13: if (input.charCodeAt(tokPos) === 10) ++tokPos; // '\r\n'
          case 10: break; // ' \n'
          default: rs_str.push(ch); break;
          }
        }
      } else {
        if (ch === 13 || ch === 10 || ch === 8232 || ch === 8329) raise(tokStart, "Unterminated string constant");
<<<<<<< HEAD
        if (ch !== 92) rs_str.push(ch); // '\'   // This 'if' seems useless as the same thing is checked above..... - Martin
=======
        rs_str.push(ch); // '\'
>>>>>>> 5e4ea00f
        ++tokPos;
      }
    }
  }

  // Used to read character escape sequences ('\x', '\u', '\U').

  function readHexChar(len) {
    var n = readInt(16, len);
    if (n === null) raise(tokStart, "Bad character escape sequence");
    return n;
  }

  // Used to signal to callers of `readWord1` whether the word
  // contained any escape sequences. This is needed because words with
  // escape sequences must not be interpreted as keywords.

  var containsEsc;

  // Read an identifier, and return it as a string. Sets `containsEsc`
  // to whether the word contained a '\u' escape.
  //
  // Only builds up the word character-by-character when it actually
  // containeds an escape, as a micro-optimization.

  function readWord1() {
    containsEsc = false;
    var word, first = true, start = tokPos;
    for (;;) {
      var ch = input.charCodeAt(tokPos);
      if (isIdentifierChar(ch)) {
        if (containsEsc) word += input.charAt(tokPos);
        ++tokPos;
      } else if (ch === 92) { // "\"
        if (!containsEsc) word = input.slice(start, tokPos);
        containsEsc = true;
        if (input.charCodeAt(++tokPos) != 117) // "u"
          raise(tokPos, "Expecting Unicode escape sequence \\uXXXX");
        ++tokPos;
        var esc = readHexChar(4);
        var escStr = String.fromCharCode(esc);
        if (!escStr) raise(tokPos - 1, "Invalid Unicode escape");
        if (!(first ? isIdentifierStart(esc) : isIdentifierChar(esc)))
          raise(tokPos - 4, "Invalid Unicode escape");
        word += escStr;
      } else {
        break;
      }
      first = false;
    }
    return containsEsc ? word : input.slice(start, tokPos);
  }

  // Read an identifier or keyword token. Will check for reserved
  // words when necessary.

  function readWord() {
    var word = readWord1();
    var type = _name;
    if (!containsEsc) {
      if (isKeyword(word)) type = keywordTypes[word];
      else if (options.objj && isKeywordObjJ(word)) type = keywordTypesObjJ[word];
      else if (options.forbidReserved &&
               (options.ecmaVersion === 3 ? isReservedWord3 : isReservedWord5)(word) ||
               strict && isStrictReservedWord(word))
        raise(tokStart, "The keyword '" + word + "' is reserved");
    }
    return finishToken(type, word);
  }

  // ## Parser

  // A recursive descent parser operates by defining functions for all
  // syntactic elements, and recursively calling those, each function
  // advancing the input stream and returning an AST node. Precedence
  // of constructs (for example, the fact that `!x[1]` means `!(x[1])`
  // instead of `(!x)[1]` is handled by the fact that the parser
  // function that parses unary prefix operators is called first, and
  // in turn calls the function that parses `[]` subscripts — that
  // way, it'll receive the node for `x[1]` already parsed, and wraps
  // *that* in the unary operator node.
  //
  // Acorn uses an [operator precedence parser][opp] to handle binary
  // operator precedence, because it is much more compact than using
  // the technique outlined above, which uses different, nesting
  // functions to specify precedence, for all of the ten binary
  // precedence levels that JavaScript defines.
  //
  // [opp]: http://en.wikipedia.org/wiki/Operator-precedence_parser

  // ### Parser utilities

  // Continue to the next token.

  function next() {
    lastStart = tokStart;
    lastEnd = tokEnd;
    lastEndLoc = tokEndLoc;
    nodeMessageSendObjectExpression = null;
    readToken();
  }

  // Enter strict mode. Re-reads the next token to please pedantic
  // tests ("use strict"; 010; -- should fail).

  function setStrict(strct) {
    strict = strct;
    tokPos = lastEnd;
    skipSpace();
    readToken();
  }

  // Start an AST node, attaching a start offset and optionally a
  // `commentsBefore` property to it.

  var node_t = function(s) {
    this.type = null;
    this.start = tokStart;
    this.end = null;
  };

  var node_loc_t = function(s) {
    this.start = tokStartLoc;
    this.end = null;
    if (sourceFile !== null) this.source = sourceFile;
  };

  function startNode() {
    var node = new node_t();
    if (options.trackComments && tokCommentsBefore) {
      node.commentsBefore = tokCommentsBefore;
      tokCommentsBefore = null;
    }
    if (options.trackSpaces && tokSpacesBefore) {
      node.spacesBefore = tokSpacesBefore;
      tokSpacesBefore = null;
    }
    if (options.locations)
      node.loc = new node_loc_t();
    if (options.ranges)
      node.range = [tokStart, 0];
    return node;
  }

  // Start a node whose start offset/comments information should be
  // based on the start of another node. For example, a binary
  // operator node is only started after its left-hand side has
  // already been parsed.

  function startNodeFrom(other) {
    var node = new node_t();
    node.start = other.start;
    if (other.commentsBefore) {
      node.commentsBefore = other.commentsBefore;
      delete other.commentsBefore;
    }
    if (other.spacesBefore) {
      node.spacesBefore = other.spacesBefore;
      delete other.spacesBefore;
    }
    if (options.locations) {
      node.loc = new node_loc_t();
      node.loc.start = other.loc.start;
    }
    if (options.ranges)
      node.range = [other.range[0], 0];

    return node;
  }

  // Finish an AST node, adding `type`, `end`, and `commentsAfter`
  // properties.
  //
  // We keep track of the last node that we finished, in order
  // 'bubble' `commentsAfter` properties up to the biggest node. I.e.
  // in '`1 + 1 // foo', the comment should be attached to the binary
  // operator node, not the second literal node. The same is done on
  // `spacesAfter`

  var lastFinishedNode;

  function finishNode(node, type) {
    node.type = type;
    node.end = lastEnd;
    if (options.trackComments) {
      if (lastTokCommentsAfter) {
        node.commentsAfter = lastTokCommentsAfter;
        tokCommentsAfter = null;
      } else if (lastFinishedNode && lastFinishedNode.end === lastEnd &&
                 lastFinishedNode.commentsAfter) {
        node.commentsAfter = lastFinishedNode.commentsAfter;
        delete lastFinishedNode.commentsAfter;
      }
      if (!options.trackSpaces)
        lastFinishedNode = node;
    }
    if (options.trackSpaces) {
      if (lastTokSpacesAfter) {
        node.spacesAfter = lastTokSpacesAfter;
        lastTokSpacesAfter = null;
      } else if (lastFinishedNode && lastFinishedNode.end === lastEnd &&
                 lastFinishedNode.spacesAfter) {
        node.spacesAfter = lastFinishedNode.spacesAfter;
        delete lastFinishedNode.spacesAfter;
      }
      lastFinishedNode = node;
    }
    if (options.locations)
      node.loc.end = lastEndLoc;
    if (options.ranges)
      node.range[1] = lastEnd;
    return node;
  }

  // Test whether a statement node is the string literal `"use strict"`.

  function isUseStrict(stmt) {
    return options.ecmaVersion >= 5 && stmt.type === "ExpressionStatement" &&
      stmt.expression.type === "Literal" && stmt.expression.value === "use strict";
  }

  // Predicate that tests whether the next token is of the given
  // type, and if yes, consumes it as a side effect.

  function eat(type) {
    if (tokType === type) {
      next();
      return true;
    }
  }

  // Test whether a semicolon can be inserted at the current position.

  function canInsertSemicolon() {
    return !options.strictSemicolons &&
      (tokType === _eof || tokType === _braceR || newline.test(input.slice(lastEnd, tokStart)) ||
        (nodeMessageSendObjectExpression && options.objj));
  }

  // Consume a semicolon, or, failing that, see if we are allowed to
  // pretend that there is a semicolon at this position.

  function semicolon() {
    if (!eat(_semi) && !canInsertSemicolon()) raise(lastEnd, "Expected a semicolon");
  }

  // Expect a token of a given type. If found, consume it, otherwise,
  // raise with errorMessage or an unexpected token error.

  function expect(type, errorMessage) {
    if (tokType === type) next();
    else errorMessage ? raise(tokStart, errorMessage) : unexpected();
  }

  // Raise an unexpected token error.

  function unexpected() {
    raise(tokStart, "Unexpected token");
  }

  // Verify that a node is an lval — something that can be assigned
  // to.

  function checkLVal(expr) {
    if (expr.type !== "Identifier" && expr.type !== "MemberExpression")
      raise(expr.start, "Assigning to rvalue");
    if (strict && expr.type === "Identifier" && isStrictBadIdWord(expr.name))
      raise(expr.start, "Assigning to " + expr.name + " in strict mode");
  }

  // ### Statement parsing

  // Parse a program. Initializes the parser, reads any number of
  // statements, and wraps them in a Program node.  Optionally takes a
  // `program` argument.  If present, the statements will be appended
  // to its body instead of creating a new node.

  function parseTopLevel(program) {
    initTokenState();
    lastStart = lastEnd = tokPos;
    if (options.locations) lastEndLoc = curLineLoc();
    inFunction = strict = null;
    labels = [];
    readToken();

    var node = program || startNode(), first = true;
    if (!program) node.body = [];
    while (tokType !== _eof) {
      var stmt = parseStatement();
      node.body.push(stmt);
      if (first && isUseStrict(stmt)) setStrict(true);
      first = false;
    }
    return finishNode(node, "Program");
  };

  var loopLabel = {kind: "loop"}, switchLabel = {kind: "switch"};

  // Parse a single statement.
  //
  // If expecting a statement and finding a slash operator, parse a
  // regular expression literal. This is to handle cases like
  // `if (foo) /blah/.exec(foo);`, where looking at the previous token
  // does not help.

  function parseStatement() {
    if (nodeMessageSendObjectExpression)
      return parseMessageSendExpression(nodeMessageSendObjectExpression, nodeMessageSendObjectExpression.object);

    if (tokType === _slash)
      readToken(true);

    var starttype = tokType, node = startNode();

    // Most types of statements are recognized by the keyword they
    // start with. Many are trivial to parse, some require a bit of
    // complexity.

    switch (starttype) {
    case _break: case _continue:
      next();
      var isBreak = starttype === _break;
      if (eat(_semi) || canInsertSemicolon()) node.label = null;
      else if (tokType !== _name) unexpected();
      else {
        node.label = parseIdent();
        semicolon();
      }

      // Verify that there is an actual destination to break or
      // continue to.
      for (var i = 0; i < labels.length; ++i) {
        var lab = labels[i];
        if (node.label == null || lab.name === node.label.name) {
          if (lab.kind != null && (isBreak || lab.kind === "loop")) break;
          if (node.label && isBreak) break;
        }
      }
      if (i === labels.length) raise(node.start, "Unsyntactic " + starttype.keyword);
      return finishNode(node, isBreak ? "BreakStatement" : "ContinueStatement");

    case _debugger:
      next();
      semicolon();
      return finishNode(node, "DebuggerStatement");

    case _do:
      next();
      labels.push(loopLabel);
      node.body = parseStatement();
      labels.pop();
      expect(_while, "Expected 'while' at end of do statement");
      node.test = parseParenExpression();
      semicolon();
      return finishNode(node, "DoWhileStatement");

      // Disambiguating between a `for` and a `for`/`in` loop is
      // non-trivial. Basically, we have to parse the init `var`
      // statement or expression, disallowing the `in` operator (see
      // the second parameter to `parseExpression`), and then check
      // whether the next token is `in`. When there is no init part
      // (semicolon immediately after the opening parenthesis), it is
      // a regular `for` loop.

    case _for:
      next();
      labels.push(loopLabel);
      expect(_parenL, "Expected '(' after 'for'");
      if (tokType === _semi) return parseFor(node, null);
      if (tokType === _var) {
        var init = startNode();
        next();
        parseVar(init, true);
        if (init.declarations.length === 1 && eat(_in))
          return parseForIn(node, init);
        return parseFor(node, init);
      }
      var init = parseExpression(false, true);
      if (eat(_in)) {checkLVal(init); return parseForIn(node, init);}
      return parseFor(node, init);

    case _function:
      next();
      return parseFunction(node, true);

    case _if:
      next();
      node.test = parseParenExpression();
      node.consequent = parseStatement();
      node.alternate = eat(_else) ? parseStatement() : null;
      return finishNode(node, "IfStatement");

    case _return:
      if (!inFunction) raise(tokStart, "'return' outside of function");
      next();

      // In `return` (and `break`/`continue`), the keywords with
      // optional arguments, we eagerly look for a semicolon or the
      // possibility to insert one.

      if (eat(_semi) || canInsertSemicolon()) node.argument = null;
      else { node.argument = parseExpression(); semicolon(); }
      return finishNode(node, "ReturnStatement");

    case _switch:
      next();
      node.discriminant = parseParenExpression();
      node.cases = [];
      expect(_braceL, "Expected '{' in switch statement");
      labels.push(switchLabel);

      // Statements under must be grouped (by label) in SwitchCase
      // nodes. `cur` is used to keep the node that we are currently
      // adding statements to.

      for (var cur, sawDefault; tokType != _braceR;) {
        if (tokType === _case || tokType === _default) {
          var isCase = tokType === _case;
          if (cur) finishNode(cur, "SwitchCase");
          node.cases.push(cur = startNode());
          cur.consequent = [];
          next();
          if (isCase) cur.test = parseExpression();
          else {
            if (sawDefault) raise(lastStart, "Multiple default clauses"); sawDefault = true;
            cur.test = null;
          }
          expect(_colon, "Expected ':' after case clause");
        } else {
          if (!cur) unexpected();
          cur.consequent.push(parseStatement());
        }
      }
      if (cur) finishNode(cur, "SwitchCase");
      next(); // Closing brace
      labels.pop();
      return finishNode(node, "SwitchStatement");

    case _throw:
      next();
      if (newline.test(input.slice(lastEnd, tokStart)))
        raise(lastEnd, "Illegal newline after throw");
      node.argument = parseExpression();
      semicolon();
      return finishNode(node, "ThrowStatement");

    case _try:
      next();
      node.block = parseBlock();
      node.handlers = [];
      while (tokType === _catch) {
        var clause = startNode();
        next();
        expect(_parenL, "Expected '(' after 'catch'");
        clause.param = parseIdent();
        if (strict && isStrictBadIdWord(clause.param.name))
          raise(clause.param.start, "Binding " + clause.param.name + " in strict mode");
        expect(_parenR, "Expected closing ')' after catch");
        clause.guard = null;
        clause.body = parseBlock();
        node.handlers.push(finishNode(clause, "CatchClause"));
      }
      node.finalizer = eat(_finally) ? parseBlock() : null;
      if (!node.handlers.length && !node.finalizer)
        raise(node.start, "Missing catch or finally clause");
      return finishNode(node, "TryStatement");

    case _var:
      next();
      node = parseVar(node);
      semicolon();
      return node;

    case _while:
      next();
      node.test = parseParenExpression();
      labels.push(loopLabel);
      node.body = parseStatement();
      labels.pop();
      return finishNode(node, "WhileStatement");

    case _with:
      if (strict) raise(tokStart, "'with' in strict mode");
      next();
      node.object = parseParenExpression();
      node.body = parseStatement();
      return finishNode(node, "WithStatement");

    case _braceL:
      return parseBlock();

    case _semi:
      next();
      return finishNode(node, "EmptyStatement");

      // This is a Objective-J statement
    case _implementation:
      if (options.objj) {
        next();
        node.classname = parseIdent(true);
        if (eat(_colon))
          node.superclassname = parseIdent(true);
        else if (eat(_parenL)) {
          node.categoryname = parseIdent(true);
          expect(_parenR, "Expected closing ')' after category name");
        }
        if (eat(_braceL)) {
          node.ivardeclarations = [];
          for (;;) {
            if (eat(_braceR)) break;
            parseIvarDeclaration(node);
          }
          node.endOfIvars = tokStart;
        }
        node.body = [];
        while(!eat(_end)) {
          if (tokType === _eof) raise(tokPos, "Expected '@end' after '@implementation'");
          node.body.push(parseClassElement());
        }
      }
      return finishNode(node, "ClassDeclarationStatement");

      // This is a Objective-J statement
    case _import:
      next();
      if (tokType === _string)
        node.localfilepath = true;
      else if (tokType ===_filename)
        node.localfilepath = false;
      else
        unexpected();

      node.filename = parseStringNumRegExpLiteral();
      return finishNode(node, "ImportStatement");

      // This is a Objective-J statement
    case _preprocess:
      next();
      return finishNode(node, "PreprocessStatement");

      // If the statement does not start with a statement keyword or a
      // brace, it's an ExpressionStatement or LabeledStatement. We
      // simply start parsing an expression, and afterwards, if the
      // next token is a colon and the expression was a simple
      // Identifier node, we switch to interpreting it as a label.

    default:
      var maybeName = tokVal, expr = parseExpression();
      if (starttype === _name && expr.type === "Identifier" && eat(_colon)) {
        for (var i = 0; i < labels.length; ++i)
          if (labels[i].name === maybeName) raise(expr.start, "Label '" + maybeName + "' is already declared");
        var kind = tokType.isLoop ? "loop" : tokType === _switch ? "switch" : null;
        labels.push({name: maybeName, kind: kind});
        node.body = parseStatement();
        labels.pop();
        node.label = expr;
        return finishNode(node, "LabeledStatement");
      } else {
        node.expression = expr;
        semicolon();
        return finishNode(node, "ExpressionStatement");
      }
    }
  }

  // CompoundIvarDeclaration =
  //  IvarType _ IvarDeclaration (_ "," _ IvarDeclaration)* EOS

  // IvarDeclaration =
  //  Identifier _ Accessors?

  // Accessors =
  //  "@accessors" ("(" (AccessorsConfiguration (_ "," _ AccessorsConfiguration)*)? ")")?

  function parseIvarDeclaration(node) {
    var outlet;
    if (eat(_outlet))
      outlet = true;
    var type = parseObjectiveJType();
    if (strict && isStrictBadIdWord(type.name))
      raise(type.start, "Binding " + type.name + " in strict mode");
    for (;;) {
      var decl = startNode();
      if (outlet)
        decl.outlet = outlet;
      decl.ivartype = type;
      decl.id = parseIdent();
      if (strict && isStrictBadIdWord(decl.id.name))
        raise(decl.id.start, "Binding " + decl.id.name + " in strict mode");
      if (eat(_accessors)) {
        decl.accessors = {};
        if (eat(_parenL)) {
          if (!eat(_parenR)) {
            for (;;) {
              var config = parseIdent(true);
              switch(config.name) {
                case "property":
                case "getter":
                  expect(_eq, "Expected '=' after 'getter' accessor attribute");
                  decl.accessors[config.name] = parseIdent(true);
                  break;

                case "setter":
                  expect(_eq, "Expected '=' after 'setter' accessor attribute");
                  var setter = parseIdent(true);
                  decl.accessors[config.name] = setter;
                  if (eat(_colon))
                    setter.end = tokStart;
                  setter.name += ":"
                  break;

                case "readwrite":
                case "readonly":
                case "copy":
                  decl.accessors[config.name] = true;
                  break;

                default:
                  raise(config.start, "Unknown accessors attribute '" + config.name + "'");
              }
              if (!eat(_comma)) break;
            }
            expect(_parenR, "Expected closing ')' after accessor attributes");
          }
        }
      }
      finishNode(decl, "IvarDeclaration")
      node.ivardeclarations.push(decl);
      if (!eat(_comma)) break;
    }
    semicolon();
  }

  function parseClassElement() {
    var methodType = tokVal,
        element = startNode();
    if (eat(_plusmin)) {
      element.methodtype = methodType;
      // If we find a '(' we have a  return type to parse
      if (eat(_parenL)) {
        if (eat(_action))
          element.action = true;
        if (!eat(_parenR)) {
          element.returntype = parseObjectiveJType();
          expect(_parenR, "Expected closing ')' after method return type");
        }
      }
      // Now we parse the selector
      var first = true,
          selectors = [],
          args = [];
      element.selectors = selectors;
      element.arguments = args;
      for (;;) {
        if (tokType !== _colon) {
          selectors.push(parseIdent(true));
          if (first && tokType !== _colon) break;
        } else
          selectors.push(null);
        expect(_colon, "Expected ':' in selector");
        var argument = {};
        args.push(argument);
        if (eat(_parenL)) {
          argument.type = parseObjectiveJType();
          expect(_parenR, "Expected closing ')' after method argument type");
        }
        argument.identifier = parseIdent(false);
        if (tokType === _braceL || eat(_semi)) break;
        if (eat(_comma)) {
          expect(_dotdotdot, "Expected '...' after ',' in method declaration");
          element.parameters = true;
          break;
        }
        first = false;
      }

      element.startOfBody = lastEnd;
      // Start a new scope with regard to labels and the `inFunction`
      // flag (restore them to their old value afterwards).
      var oldInFunc = inFunction, oldLabels = labels;
      inFunction = true; labels = [];
      element.body = parseBlock(true);
      inFunction = oldInFunc; labels = oldLabels;
      return finishNode(element, "MethodDeclarationStatement");
    } else
      return parseStatement();
  }

  // Used for constructs like `switch` and `if` that insist on
  // parentheses around their expression.

  function parseParenExpression() {
    expect(_parenL, "Expected '(' before expression");
    var val = parseExpression();
    expect(_parenR, "Expected closing ')' after expression");
    return val;
  }

  // Parse a semicolon-enclosed block of statements, handling `"use
  // strict"` declarations when `allowStrict` is true (used for
  // function bodies).

  function parseBlock(allowStrict) {
    var node = startNode(), first = true, strict = false, oldStrict;
    node.body = [];
    expect(_braceL, "Expected '{' before block");
    while (!eat(_braceR)) {
      var stmt = parseStatement();
      node.body.push(stmt);
      if (first && isUseStrict(stmt)) {
        oldStrict = strict;
        setStrict(strict = true);
      }
      first = false
    }
    if (strict && !oldStrict) setStrict(false);
    return finishNode(node, "BlockStatement");
  }

  // Parse a regular `for` loop. The disambiguation code in
  // `parseStatement` will already have parsed the init statement or
  // expression.

  function parseFor(node, init) {
    node.init = init;
    expect(_semi, "Expected ';' in for statement");
    node.test = tokType === _semi ? null : parseExpression();
    expect(_semi, "Expected ';' in for statement");
    node.update = tokType === _parenR ? null : parseExpression();
    expect(_parenR, "Expected closing ')' in for statement");
    node.body = parseStatement();
    labels.pop();
    return finishNode(node, "ForStatement");
  }

  // Parse a `for`/`in` loop.

  function parseForIn(node, init) {
    node.left = init;
    node.right = parseExpression();
    expect(_parenR, "Expected closing ')' in for statement");
    node.body = parseStatement();
    labels.pop();
    return finishNode(node, "ForInStatement");
  }

  // Parse a list of variable declarations.

  function parseVar(node, noIn) {
    node.declarations = [];
    node.kind = "var";
    for (;;) {
      var decl = startNode();
      decl.id = parseIdent();
      if (strict && isStrictBadIdWord(decl.id.name))
        raise(decl.id.start, "Binding " + decl.id.name + " in strict mode");
      decl.init = eat(_eq) ? parseExpression(true, noIn) : null;
      node.declarations.push(finishNode(decl, "VariableDeclarator"));
      if (!eat(_comma)) break;
    }
    return finishNode(node, "VariableDeclaration");
  }

  // ### Expression parsing

  // These nest, from the most general expression type at the top to
  // 'atomic', nondivisible expression types at the bottom. Most of
  // the functions will simply let the function(s) below them parse,
  // and, *if* the syntactic construct they handle is present, wrap
  // the AST node that the inner parser gave them in another node.

  // Parse a full expression. The arguments are used to forbid comma
  // sequences (in argument lists, array literals, or object literals)
  // or the `in` operator (in for loops initalization expressions).

  function parseExpression(noComma, noIn) {
    var expr = parseMaybeAssign(noIn);
    if (!noComma && tokType === _comma) {
      var node = startNodeFrom(expr);
      node.expressions = [expr];
      while (eat(_comma)) node.expressions.push(parseMaybeAssign(noIn));
      return finishNode(node, "SequenceExpression");
    }
    return expr;
  }

  // Parse an assignment expression. This includes applications of
  // operators like `+=`.

  function parseMaybeAssign(noIn) {
    var left = parseMaybeConditional(noIn);
    if (tokType.isAssign) {
      var node = startNodeFrom(left);
      node.operator = tokVal;
      node.left = left;
      next();
      node.right = parseMaybeAssign(noIn);
      checkLVal(left);
      return finishNode(node, "AssignmentExpression");
    }
    return left;
  }

  // Parse a ternary conditional (`?:`) operator.

  function parseMaybeConditional(noIn) {
    var expr = parseExprOps(noIn);
    if (eat(_question)) {
      var node = startNodeFrom(expr);
      node.test = expr;
      node.consequent = parseExpression(true);
      expect(_colon, "Expected ':' in conditional expression");
      node.alternate = parseExpression(true, noIn);
      return finishNode(node, "ConditionalExpression");
    }
    return expr;
  }

  // Start the precedence parser.

  function parseExprOps(noIn) {
    return parseExprOp(parseMaybeUnary(noIn), -1, noIn);
  }

  // Parse binary operators with the operator precedence parsing
  // algorithm. `left` is the left-hand side of the operator.
  // `minPrec` provides context that allows the function to stop and
  // defer further parser to one of its callers when it encounters an
  // operator that has a lower precedence than the set it is parsing.

  function parseExprOp(left, minPrec, noIn) {
    var prec = tokType.binop;
    if (prec != null && (!noIn || tokType !== _in)) {
      if (prec > minPrec) {
        var node = startNodeFrom(left);
        node.left = left;
        node.operator = tokVal;
        next();
        node.right = parseExprOp(parseMaybeUnary(noIn), prec, noIn);
        var node = finishNode(node, /&&|\|\|/.test(node.operator) ? "LogicalExpression" : "BinaryExpression");
        return parseExprOp(node, minPrec, noIn);
      }
    }
    return left;
  }

  // Parse unary operators, both prefix and postfix.

  function parseMaybeUnary(noIn) {
    if (tokType.prefix) {
      var node = startNode(), update = tokType.isUpdate;
      node.operator = tokVal;
      node.prefix = true;
      next();
      node.argument = parseMaybeUnary(noIn);
      if (update) checkLVal(node.argument);
      else if (strict && node.operator === "delete" &&
               node.argument.type === "Identifier")
        raise(node.start, "Deleting local variable in strict mode");
      return finishNode(node, update ? "UpdateExpression" : "UnaryExpression");
    }
    var expr = parseExprSubscripts();
    while (tokType.postfix && !canInsertSemicolon()) {
      var node = startNodeFrom(expr);
      node.operator = tokVal;
      node.prefix = false;
      node.argument = expr;
      checkLVal(expr);
      next();
      expr = finishNode(node, "UpdateExpression");
    }
    return expr;
  }

  // Parse call, dot, and `[]`-subscript expressions.

  function parseExprSubscripts() {
    return parseSubscripts(parseExprAtom());
  }

  function parseSubscripts(base, noCalls) {
    if (eat(_dot)) {
      var node = startNodeFrom(base);
      node.object = base;
      node.property = parseIdent(true);
      node.computed = false;
      return parseSubscripts(finishNode(node, "MemberExpression"), noCalls);
    } else {
      if (options.objj) var messageSendNode = startNode();
      if (eat(_bracketL)) {
        var expr = parseExpression();
        if (options.objj && tokType !== _bracketR) {
          messageSendNode.object = expr;
          nodeMessageSendObjectExpression = messageSendNode;
          return base;
        }
        var node = startNodeFrom(base);
        node.object = base;
        node.property = expr;
        node.computed = true;
        expect(_bracketR, "Expected closing ']' in subscript");
        return parseSubscripts(finishNode(node, "MemberExpression"), noCalls);
      } else if (!noCalls && eat(_parenL)) {
        var node = startNodeFrom(base);
        node.callee = base;
        node.arguments = parseExprList(_parenR, tokType === _parenR ? null : parseExpression(true), false);
        return parseSubscripts(finishNode(node, "CallExpression"), noCalls);
      }
    }
    return base;
  }

  // Parse an atomic expression — either a single token that is an
  // expression, an expression started by a keyword like `function` or
  // `new`, or an expression wrapped in punctuation like `()`, `[]`,
  // or `{}`.

  function parseExprAtom() {
    switch (tokType) {
    case _this:
      var node = startNode();
      next();
      return finishNode(node, "ThisExpression");
    case _name:
      return parseIdent();
    case _num: case _string: case _regexp:
      return parseStringNumRegExpLiteral();

    case _null: case _true: case _false:
      var node = startNode();
      node.value = tokType.atomValue;
      node.raw = tokType.keyword
      next();
      return finishNode(node, "Literal");

    case _parenL:
      var tokStartLoc1 = tokStartLoc, tokStart1 = tokStart;
      next();
      var val = parseExpression();
      val.start = tokStart1;
      val.end = tokEnd;
      if (options.locations) {
        val.loc.start = tokStartLoc1;
        val.loc.end = tokEndLoc;
      }
      if (options.ranges)
        val.range = [tokStart1, tokEnd];
      expect(_parenR, "Expected closing ')' in expression");
      return val;

    case _bracketL:
      var node = startNode(),
          firstExpr = null;
      next();
      if (tokType !== _comma && tokType !== _bracketR) {
        firstExpr = parseExpression(true);
        if (tokType !== _comma && tokType !== _bracketR)
          return parseMessageSendExpression(node, firstExpr);
      }
      node.elements = parseExprList(_bracketR, firstExpr, true, true);
      return finishNode(node, "ArrayExpression");

    case _braceL:
      return parseObj();

    case _function:
      var node = startNode();
      next();
      return parseFunction(node, false);

    case _new:
      return parseNew();

    case _selector:
      var node = startNode();
      next();
      expect(_parenL, "Expected '(' after '@selector'");
      parseSelector(node, _parenR);
      expect(_parenR, "Expected closing ')' after selector");
      return finishNode(node, "SelectorLiteralExpression");

    default:
      unexpected();
    }
  }

  function parseMessageSendExpression(node, firstExpr) {
    parseSelectorWithArguments(node, _bracketR);
    if (firstExpr.type === "Identifier" && firstExpr.name === "super")
      node.superObject = true;
    else
      node.object = firstExpr;
    return finishNode(node, "MessageSendExpression");
  }

  function parseSelector(node, close) {
      var first = true,
          selectors = [];
      for (;;) {
        if (tokType !== _colon) {
          selectors.push(parseIdent(true).name);
          if (first && tokType === close) break;
        }
        expect(_colon, "Expected ':' in selector");
        selectors.push(":");
        if (tokType === close) break;
        first = false;
      }
      node.selector = selectors.join("");
  }

  function parseSelectorWithArguments(node, close) {
      var first = true,
          selectors = [],
          args = [],
          parameters = [];
      node.selectors = selectors;
      node.arguments = args;
      for (;;) {
        if (tokType !== _colon) {
          selectors.push(parseIdent(true));
          if (first && eat(close))
            break;
        } else {
          selectors.push(null);
        }
        expect(_colon, "Expected ':' in selector");
        args.push(parseExpression(true));
        if (eat(close))
          break;
        if (tokType === _comma) {
          node.parameters = [];
          while(eat(_comma)) {
            node.parameters.push(parseExpression(true));
          }
          eat(close);
          break;
        }
        first = false;
      }
  }

  // New's precedence is slightly tricky. It must allow its argument
  // to be a `[]` or dot subscript expression, but not a call — at
  // least, not without wrapping it in parentheses. Thus, it uses the

  function parseNew() {
    var node = startNode();
    next();
    node.callee = parseSubscripts(parseExprAtom(false), true);
    if (eat(_parenL))
      node.arguments = parseExprList(_parenR, tokType === _parenR ? null : parseExpression(true), false);
    else node.arguments = [];
    return finishNode(node, "NewExpression");
  }

  // Parse an object literal.

  function parseObj() {
    var node = startNode(), first = true, sawGetSet = false;
    node.properties = [];
    next();
    while (!eat(_braceR)) {
      if (!first) {
        expect(_comma, "Expected ',' in object literal");
        if (options.allowTrailingCommas && eat(_braceR)) break;
      } else first = false;

      var prop = {key: parsePropertyName()}, isGetSet = false, kind;
      if (eat(_colon)) {
        prop.value = parseExpression(true);
        kind = prop.kind = "init";
      } else if (options.ecmaVersion >= 5 && prop.key.type === "Identifier" &&
                 (prop.key.name === "get" || prop.key.name === "set")) {
        isGetSet = sawGetSet = true;
        kind = prop.kind = prop.key.name;
        prop.key = parsePropertyName();
        if (!tokType === _parenL) unexpected();
        prop.value = parseFunction(startNode(), false);
      } else unexpected();

      // getters and setters are not allowed to clash — either with
      // each other or with an init property — and in strict mode,
      // init properties are also not allowed to be repeated.

      if (prop.key.type === "Identifier" && (strict || sawGetSet)) {
        for (var i = 0; i < node.properties.length; ++i) {
          var other = node.properties[i];
          if (other.key.name === prop.key.name) {
            var conflict = kind == other.kind || isGetSet && other.kind === "init" ||
              kind === "init" && (other.kind === "get" || other.kind === "set");
            if (conflict && !strict && kind === "init" && other.kind === "init") conflict = false;
            if (conflict) raise(prop.key.start, "Redefinition of property");
          }
        }
      }
      node.properties.push(prop);
    }
    return finishNode(node, "ObjectExpression");
  }

  function parsePropertyName() {
    if (tokType === _num || tokType === _string) return parseExprAtom();
    return parseIdent(true);
  }

  // Parse a function declaration or literal (depending on the
  // `isStatement` parameter).

  function parseFunction(node, isStatement) {
    if (tokType === _name) node.id = parseIdent();
    else if (isStatement) unexpected();
    else node.id = null;
    node.params = [];
    var first = true;
    expect(_parenL, "Expected '(' before function parameters");
    while (!eat(_parenR)) {
      if (!first) expect(_comma, "Expected ',' between function parameters"); else first = false;
      node.params.push(parseIdent());
    }

    // Start a new scope with regard to labels and the `inFunction`
    // flag (restore them to their old value afterwards).
    var oldInFunc = inFunction, oldLabels = labels;
    inFunction = true; labels = [];
    node.body = parseBlock(true);
    inFunction = oldInFunc; labels = oldLabels;

    // If this is a strict mode function, verify that argument names
    // are not repeated, and it does not try to bind the words `eval`
    // or `arguments`.
    if (strict || node.body.body.length && isUseStrict(node.body.body[0])) {
      for (var i = node.id ? -1 : 0; i < node.params.length; ++i) {
        var id = i < 0 ? node.id : node.params[i];
        if (isStrictReservedWord(id.name) || isStrictBadIdWord(id.name))
          raise(id.start, "Defining '" + id.name + "' in strict mode");
        if (i >= 0) for (var j = 0; j < i; ++j) if (id.name === node.params[j].name)
          raise(id.start, "Argument name clash in strict mode");
      }
    }

    return finishNode(node, isStatement ? "FunctionDeclaration" : "FunctionExpression");
  }

  // Parses a comma-separated list of expressions, and returns them as
  // an array. `close` is the token type that ends the list, and
  // `allowEmpty` can be turned on to allow subsequent commas with
  // nothing in between them to be parsed as `null` (which is needed
  // for array literals).
  // This function is modified so the first expression is passed as a
  // parameter. This is nessesary cause we need to check if it is a Objective-J
  // message send expression ([expr mySelector:param1 withSecondParam:param2])

  function parseExprList(close, firstExpr, allowTrailingComma, allowEmpty) {
    if (firstExpr && eat(close))
      return [firstExpr];
    var elts = [], first = true;
    while (!eat(close)) {
      if (first) {
        first = false;
        if (allowEmpty && tokType === _comma && !firstExpr) elts.push(null);
        else elts.push(firstExpr);
      } else {
        expect(_comma, "Expected ',' between expressions");
        if (allowTrailingComma && options.allowTrailingCommas && eat(close)) break;
        if (allowEmpty && tokType === _comma) elts.push(null);
        else elts.push(parseExpression(true));
      }
    }
    return elts;
  }

  // Parse the next token as an identifier. If `liberal` is true (used
  // when parsing properties), it will also convert keywords into
  // identifiers.

  function parseIdent(liberal) {
    var node = startNode();
    node.name = tokType === _name ? tokVal : (((liberal && !options.forbidReserved) || tokType.okAsIdent) && tokType.keyword) || unexpected();
    next();
    return finishNode(node, "Identifier");
  }

  function parseStringNumRegExpLiteral() {
    var node = startNode();
    node.value = tokVal;
    node.raw = input.slice(tokStart, tokEnd);
    next();
    return finishNode(node, "Literal");
  }

  // Parse the next token as an Objective-J typ.
  // It can be an identifier followed by a optional protocol '<CPKeyValueBinding>'
  // It can be 'void'
  // It can be 'signed' or 'unsigned' followed by an optional 'char', 'byte', 'short', 'int' or 'long'
  // It can be 'char', 'byte', 'short', 'int' or 'long'
  // 'int' can be followed by an optinal 'long'. 'long' can be followed by an optional extra 'long'

  function parseObjectiveJType() {
    var node = startNode();
    if (tokType === _name) {
      node.name = tokVal;
      next();
      if (tokVal === '<') {
        next();
        node.protocol = parseIdent(true);
        if (tokVal !== '>') unexpected();
        next();
      }
    } else {
      node.name = tokType.keyword;
      if (!eat(_void)) {
        var nextKeyWord;
        if (eat(_signed) || eat(_unsigned))
          nextKeyWord = tokType.keyword || true;
        if (eat(_char) || eat(_byte) || eat(_short)) {
          if (nextKeyWord)
            node.name += " " + nextKeyWord;
          nextKeyWord = tokType.keyword || true;
        } else {
          if (eat(_int)) {
            if (nextKeyWord)
              node.name += " " + nextKeyWord;
            nextKeyWord = tokType.keyword || true;
          }
          if (eat(_long)) {
            if (nextKeyWord)
              node.name += " " + nextKeyWord;
            nextKeyWord = tokType.keyword || true;
            if (eat(_long)) {
              node.name += " " + nextKeyWord;
            }
          }
        }
        if (!nextKeyWord) {
          node.name = (!options.forbidReserved && tokType.keyword) || unexpected();
          next();
        }
      }
    }
   return finishNode(node, "ObjectiveJType");
  }

})(typeof exports === "undefined" ? (self.acorn = {}) : exports);<|MERGE_RESOLUTION|>--- conflicted
+++ resolved
@@ -899,11 +899,7 @@
         }
       } else {
         if (ch === 13 || ch === 10 || ch === 8232 || ch === 8329) raise(tokStart, "Unterminated string constant");
-<<<<<<< HEAD
-        if (ch !== 92) rs_str.push(ch); // '\'   // This 'if' seems useless as the same thing is checked above..... - Martin
-=======
         rs_str.push(ch); // '\'
->>>>>>> 5e4ea00f
         ++tokPos;
       }
     }
