// Acorn is a tiny, fast JavaScript parser written in JavaScript.
//
// Acorn was written by Marijn Haverbeke and released under an MIT
// license. The Unicode regexps (for identifiers and whitespace) were
// taken from [Esprima](http://esprima.org) by Ariya Hidayat.
//
// Git repositories for Acorn are available at
//
//     http://marijnhaverbeke.nl/git/acorn
//     https://github.com/marijnh/acorn.git
//
// Please use the [github bug tracker][ghbt] to report issues.
//
// [ghbt]: https://github.com/marijnh/acorn/issues
//
// Objective-J extensions made by Martin Carlberg
//
// Git repositories for Acorn with Objective-J extension is available at
//
//     https://github.com/mrcarlberg/acorn.git
//
// This file defines the main parser interface. The library also comes
// with a [error-tolerant parser][dammit] and an
// [abstract syntax tree walker][walk], defined in other files.
//
// [dammit]: acorn_loose.js
// [walk]: util/walk.js

(function(root, mod) {
  if (typeof exports == "object" && typeof module == "object") return mod(exports, require("./util/walk")); // CommonJS
  if (typeof define == "function" && define.amd) return define(["exports", "./util/walk"], mod); // AMD
  mod(root.acorn || (root.acorn = {}), root.acorn.walk || (root.acorn.walk = {})); // Plain browser env
})(this, function(exports, walk) {
  "use strict";

  exports.version = "0.3.3-objj-3";

  // The main exported interface (under `self.acorn` when in the
  // browser) is a `parse` function that takes a code string and
  // returns an abstract syntax tree as specified by [Mozilla parser
  // API][api], with the caveat that the SpiderMonkey-specific syntax
  // (`let`, `yield`, inline XML, etc) is not recognized.
  //
  // [api]: https://developer.mozilla.org/en-US/docs/SpiderMonkey/Parser_API

  var options, input, inputLen, sourceFile;

  exports.parse = function(inpt, opts) {
    input = String(inpt); inputLen = input.length;
    setOptions(opts);
    initTokenState();
    return parseTopLevel(options.program);
  };

  // A second optional argument can be given to further configure
  // the parser process. These options are recognized:

  var defaultOptions = exports.defaultOptions = {
    // `ecmaVersion` indicates the ECMAScript version to parse. Must
    // be either 3 or 5. This
    // influences support for strict mode, the set of reserved words, and
    // support for getters and setter.
    ecmaVersion: 5,
    // Turn on `strictSemicolons` to prevent the parser from doing
    // automatic semicolon insertion.
    strictSemicolons: false,
    // When `allowTrailingCommas` is false, the parser will not allow
    // trailing commas in array and object literals.
    allowTrailingCommas: true,
    // By default, reserved words are not enforced. Enable
    // `forbidReserved` to enforce them.
    forbidReserved: false,
    // When `trackComments` is turned on, the parser will attach
    // `commentsBefore` and `commentsAfter` properties to AST nodes
    // holding arrays of strings. A single comment may appear in both
    // a `commentsBefore` and `commentsAfter` array (of the nodes
    // after and before it), but never twice in the before (or after)
    // array of different nodes.
    trackComments: false,
    // When `trackCommentsIncludeLineBreak` is turned on, the parser will
    // include, if present, the line break before the comment and all
    // the whitespace in between.
    trackCommentsIncludeLineBreak: false,
    // When `trackSpaces` is turned on, the parser will attach
    // `spacesBefore` and `spacesAfter` properties to AST nodes
    // holding arrays of strings. The same spaces may appear in both
    // a `spacesBefore` and `spacesAfter` array (of the nodes
    // after and before it), but never twice in the before (or after)
    // array of different nodes.
    trackSpaces: false,
    // When `locations` is on, `loc` properties holding objects with
    // `start` and `end` properties in `{line, column}` form (with
    // line being 1-based and column 0-based) will be attached to the
    // nodes.
    locations: false,
    // A function can be passed as `onComment` option, which will
    // cause Acorn to call that function with `(block, text, start,
    // end)` parameters whenever a comment is skipped. `block` is a
    // boolean indicating whether this is a block (`/* */`) comment,
    // `text` is the content of the comment, and `start` and `end` are
    // character offsets that denote the start and end of the comment.
    // When the `locations` option is on, two more parameters are
    // passed, the full `{line, column}` locations of the start and
    // end of the comments.
    onComment: null,
    // Nodes have their start and end characters offsets recorded in
    // `start` and `end` properties (directly on the node, rather than
    // the `loc` object, which holds line/column data. To also add a
    // [semi-standardized][range] `range` property holding a `[start,
    // end]` array with the same numbers, set the `ranges` option to
    // `true`.
    //
    // [range]: https://bugzilla.mozilla.org/show_bug.cgi?id=745678
    ranges: false,
    // It is possible to parse multiple files into a single AST by
    // passing the tree produced by parsing the first file as
    // `program` option in subsequent parses. This will add the
    // toplevel forms of the parsed file to the `Program` (top) node
    // of an existing parse tree.
    program: null,
    // When `location` is on, you can pass this to record the source
    // file in every node's `loc` object.
    sourceFile: null,
    // Turn on objj to allow Objective-J syntax
    objj: true,
    // Turn on preprocess to allow C preprocess derectives.
    // #define macro1
    // #define macro2 console.log("Hello")
    // #define macro3(x,y,z) if (x > y && y > z) console.log("Touchdown!!!")
    // #if macro1
    // #else
    // #endif
    preprocess: true,
    // Preprocess add macro function
    preprocessAddMacro: defaultAddMacro,
    // Preprocess get macro function
    preprocessGetMacro: defaultGetMacro,
    // Preprocess undefine macro function. To delete a macro
    preprocessUndefineMacro: defaultUndefineMacro,
    // Preprocess is macro function
    preprocessIsMacro: defaultIsMacro,
    // Turn off lineNoInErrorMessage to exclude line number in error messages
    // Needs to be on to run test cases
    lineNoInErrorMessage: true
  };

  function setOptions(opts) {
    options = opts || {};
    for (var opt in defaultOptions) if (!Object.prototype.hasOwnProperty.call(options, opt))
      options[opt] = defaultOptions[opt];
    sourceFile = options.sourceFile || null;
  }

  var macros;
  var macrosIsPredicate;

  function defaultAddMacro(macro) {
    macros[macro.identifier] = macro;
    macrosIsPredicate = null;
  }

  function defaultGetMacro(macroIdentifier) {
    return macros[macroIdentifier];
  }

  function defaultUndefineMacro(macroIdentifier) {
    delete macros[macroIdentifier];
    macrosIsPredicate = null;
  }

  function defaultIsMacro(macroIdentifier) {
    return (macrosIsPredicate || (macrosIsPredicate = makePredicate(Object.keys(macros).join(" "))))(macroIdentifier);
  }

  // The `getLineInfo` function is mostly useful when the
  // `locations` option is off (for performance reasons) and you
  // want to find the line/column position for a given character
  // offset. `input` should be the code string that the offset refers
  // into.

  var getLineInfo = exports.getLineInfo = function(input, offset) {
    for (var line = 1, cur = 0;;) {
      lineBreak.lastIndex = cur;
      var match = lineBreak.exec(input);
      if (match && match.index < offset) {
        ++line;
        cur = match.index + match[0].length;
      } else break;
    }
    return {line: line, column: offset - cur, lineStart: cur, lineEnd: (match ? match.index + match[0].length : input.length)};
  };

  // Acorn is organized as a tokenizer and a recursive-descent parser.
  // The `tokenize` export provides an interface to the tokenizer.
  // Because the tokenizer is optimized for being efficiently used by
  // the Acorn parser itself, this interface is somewhat crude and not
  // very modular. Performing another parse or call to `tokenize` will
  // reset the internal state, and invalidate existing tokenizers.

  exports.tokenize = function(inpt, opts) {
    input = String(inpt); inputLen = input.length;
    setOptions(opts);
    initTokenState();

    var t = {};
    function getToken(forceRegexp) {
      readToken(forceRegexp);
      t.start = tokStart; t.end = tokEnd;
      t.startLoc = tokStartLoc; t.endLoc = tokEndLoc;
      t.type = tokType; t.value = tokVal;
      return t;
    }
    getToken.jumpTo = function(pos, reAllowed) {
      tokPos = pos;
      if (options.locations) {
        tokCurLine = 1;
        tokLineStart = lineBreak.lastIndex = 0;
        var match;
        while ((match = lineBreak.exec(input)) && match.index < pos) {
          ++tokCurLine;
          tokLineStart = match.index + match[0].length;
        }
      }
      tokRegexpAllowed = reAllowed;
      skipSpace();
    };
    return getToken;
  };

  // State is kept in (closure-)global variables. We already saw the
  // `options`, `input`, and `inputLen` variables above.

  // The current position of the tokenizer in the input.

  var tokPos;

  // The start and end offsets of the current token.

  var tokStart, tokEnd;

  // When `options.locations` is true, these hold objects
  // containing the tokens start and end line/column pairs.

  var tokStartLoc, tokEndLoc;

  // The type and value of the current token. Token types are objects,
  // named by variables against which they can be compared, and
  // holding properties that describe them (indicating, for example,
  // the precedence of an infix operator, and the original name of a
  // keyword token). The kind of value that's held in `tokVal` depends
  // on the type of the token. For literals, it is the literal value,
  // for operators, the operator name, and so on.

  var tokType, tokVal;

  // These are used to hold arrays of comments when
  // `options.trackComments` is true.

  var tokCommentsBefore, tokCommentsAfter, lastTokCommentsAfter;

  // These are used to hold arrays of spaces when
  // `options.trackSpaces` is true.

  var tokSpacesBefore, tokSpacesAfter, lastTokSpacesAfter;

  // Interal state for the tokenizer. To distinguish between division
  // operators and regular expressions, it remembers whether the last
  // token was one that is allowed to be followed by an expression.
  // (If it is, a slash is probably a regexp, if it isn't it's a
  // division operator. See the `parseStatement` function for a
  // caveat.)

  var tokRegexpAllowed, tokComments, tokSpaces;

  // When `options.locations` is true, these are used to keep
  // track of the current line, and know when a new line has been
  // entered.

  var tokCurLine, tokLineStart, tokLineStartNext;

  // Same as input but for the current token. If options.preprocess is used
  // this can differ due to macros.

  var tokInput, preTokInput;

  // These store the position of the previous token, which is useful
  // when finishing a node and assigning its `end` position.

  var lastStart, lastEnd, lastEndLoc;

  // This is the tokenizer's state for Objective-J. 'nodeMessageSendObjectExpression'
  // is used to store the expression that is already parsed when a subscript was
  // not really a subscript.

  var nodeMessageSendObjectExpression;

  // This is the parser's state. `inFunction` is used to reject
  // `return` statements outside of functions, `labels` to verify that
  // `break` and `continue` have somewhere to jump to, and `strict`
  // indicates whether strict mode is on.

  var inFunction, labels, strict;

  // These are used by the preprocess tokenizer.

  var preTokPos, preTokType, preTokVal, preTokStart, preTokEnd;
  var preLastStart, preLastEnd;
  var preprocessStack = [];
  var preprocessStackLastItem;
  var preprocessMacroParameterListMode = false;

  // This function is used to raise exceptions on parse errors. It
  // takes either a `{line, column}` object or an offset integer (into
  // the current `input`) as `pos` argument. It attaches the position
  // to the end of the error message, and then raises a `SyntaxError`
  // with that message.

  function raise(pos, message) {
    if (typeof pos == "number") pos = getLineInfo(input, pos);
    if (options.lineNoInErrorMessage)
      message += " (" + pos.line + ":" + pos.column + ")";
    var syntaxError = new SyntaxError(message);
    syntaxError.line = pos.line;
    syntaxError.column = pos.column;
    syntaxError.lineStart = pos.lineStart;
    syntaxError.lineEnd = pos.lineEnd;
    syntaxError.fileName = sourceFile;

    throw syntaxError;
  }

  // Reused empty array added for node fields that are always empty.

  var empty = [];

  // ## Token types

  // The assignment of fine-grained, information-carrying type objects
  // allows the tokenizer to store the information it has about a
  // token in a way that is very cheap for the parser to look up.

  // All token type variables start with an underscore, to make them
  // easy to recognize.

  // These are the general types. The `type` property is only used to
  // make them recognizeable when debugging.

  var _num = {type: "num"}, _regexp = {type: "regexp"}, _string = {type: "string"};
  var _name = {type: "name"}, _eof = {type: "eof"}, _eol = {type: "eol"};

  // Keyword tokens. The `keyword` property (also used in keyword-like
  // operators) indicates that the token originated from an
  // identifier-like word, which is used when parsing property names.
  //
  // The `beforeExpr` property is used to disambiguate between regular
  // expressions and divisions. It is set on all token types that can
  // be followed by an expression (thus, a slash after them would be a
  // regular expression).
  //
  // `isLoop` marks a keyword as starting a loop, which is important
  // to know when parsing a label, in order to allow or disallow
  // continue jumps to that label.

  var _break = {keyword: "break"}, _case = {keyword: "case", beforeExpr: true}, _catch = {keyword: "catch"};
  var _continue = {keyword: "continue"}, _debugger = {keyword: "debugger"}, _default = {keyword: "default"};
  var _do = {keyword: "do", isLoop: true}, _else = {keyword: "else", beforeExpr: true};
  var _finally = {keyword: "finally"}, _for = {keyword: "for", isLoop: true}, _function = {keyword: "function"};
  var _if = {keyword: "if"}, _return = {keyword: "return", beforeExpr: true}, _switch = {keyword: "switch"};
  var _throw = {keyword: "throw", beforeExpr: true}, _try = {keyword: "try"}, _var = {keyword: "var"};
  var _while = {keyword: "while", isLoop: true}, _with = {keyword: "with"}, _new = {keyword: "new", beforeExpr: true};
  var _this = {keyword: "this"};
  var _void = {keyword: "void", prefix: true, beforeExpr: true};

  // The keywords that denote values.

  var _null = {keyword: "null", atomValue: null}, _true = {keyword: "true", atomValue: true};
  var _false = {keyword: "false", atomValue: false};

  // Some keywords are treated as regular operators. `in` sometimes
  // (when parsing `for`) needs to be tested against specifically, so
  // we assign a variable name to it for quick comparing.

  var _in = {keyword: "in", binop: 7, beforeExpr: true};

  // Objective-J @ keywords

  var _implementation = {keyword: "implementation"}, _outlet = {keyword: "outlet"}, _accessors = {keyword: "accessors"};
  var _end = {keyword: "end"}, _import = {keyword: "import"};
  var _action = {keyword: "action"}, _selector = {keyword: "selector"}, _class = {keyword: "class"}, _global = {keyword: "global"};
  var _dictionaryLiteral = {keyword: "{"}, _arrayLiteral = {keyword: "["};
  var _ref = {keyword: "ref"}, _deref = {keyword: "deref"};
  var _protocol = {keyword: "protocol"}, _optional = {keyword: "optional"}, _required = {keyword: "required"};
  var _interface = {keyword: "interface"};

  // Objective-J keywords

  var _filename = {keyword: "filename"}, _unsigned = {keyword: "unsigned", okAsIdent: true}, _signed = {keyword: "signed", okAsIdent: true};
  var _byte = {keyword: "byte", okAsIdent: true}, _char = {keyword: "char", okAsIdent: true}, _short = {keyword: "short", okAsIdent: true};
  var _int = {keyword: "int", okAsIdent: true}, _long = {keyword: "long", okAsIdent: true}, _id = {keyword: "id", okAsIdent: true};
  var _preprocess = {keyword: "#"};

  // Preprocessor keywords

  var _preDefine = {keyword: "define"};
  var _preUndef = {keyword: "undef"};
  var _preIfdef = {keyword: "ifdef"};
  var _preIfndef = {keyword: "ifndef"};
  var _preIf = {keyword: "if"};
  var _preElse = {keyword: "else"};
  var _preEndif = {keyword: "endif"};
  var _preElseIf = {keyword: "elif"};
  var _prePragma = {keyword: "pragma"};
  var _preDefined = {keyword: "defined"};
  var _preBackslash = {keyword: "\\"}

  var _preprocessParamItem = {type: "preprocessParamItem"}

  // Map keyword names to token types.

  var keywordTypes = {"break": _break, "case": _case, "catch": _catch,
                      "continue": _continue, "debugger": _debugger, "default": _default,
                      "do": _do, "else": _else, "finally": _finally, "for": _for,
                      "function": _function, "if": _if, "return": _return, "switch": _switch,
                      "throw": _throw, "try": _try, "var": _var, "while": _while, "with": _with,
                      "null": _null, "true": _true, "false": _false, "new": _new, "in": _in,
                      "instanceof": {keyword: "instanceof", binop: 7, beforeExpr: true}, "this": _this,
                      "typeof": {keyword: "typeof", prefix: true, beforeExpr: true},
                      "void": _void,
                      "delete": {keyword: "delete", prefix: true, beforeExpr: true} };

  // Map Objective-J keyword names to token types.

  var keywordTypesObjJ = {"IBAction": _action, "IBOutlet": _outlet, "unsigned": _unsigned, "signed": _signed, "byte": _byte, "char": _char,
                          "short": _short, "int": _int, "long": _long, "id": _id };

  // Map Objective-J "@" keyword names to token types.

  var objJAtKeywordTypes = {"implementation": _implementation, "outlet": _outlet, "accessors": _accessors, "end": _end,
                            "import": _import, "action": _action, "selector": _selector, "class": _class, "global": _global,
                            "ref": _ref, "deref": _deref, "protocol": _protocol, "optional": _optional, "required": _required,
                            "interface": _interface};

  // Map Preprocessor keyword names to token types.

  var keywordTypesPreprocessor = {"define": _preDefine, "pragma": _prePragma, "ifdef": _preIfdef, "ifndef": _preIfndef,
                                "undef": _preUndef, "if": _preIf, "endif": _preEndif, "else": _preElse, "elif": _preElseIf,
                                "defined": _preDefined};

  // Punctuation token types. Again, the `type` property is purely for debugging.

  var _bracketL = {type: "[", beforeExpr: true}, _bracketR = {type: "]"}, _braceL = {type: "{", beforeExpr: true};
  var _braceR = {type: "}"}, _parenL = {type: "(", beforeExpr: true}, _parenR = {type: ")"};
  var _comma = {type: ",", beforeExpr: true}, _semi = {type: ";", beforeExpr: true};
  var _colon = {type: ":", beforeExpr: true}, _dot = {type: "."}, _question = {type: "?", beforeExpr: true};

  // Objective-J token types

  var _at = {type: "@"}, _dotdotdot = {type: "..."}, _numberSign = {type: "#"};

  // Operators. These carry several kinds of properties to help the
  // parser use them properly (the presence of these properties is
  // what categorizes them as operators).
  //
  // `binop`, when present, specifies that this operator is a binary
  // operator, and will refer to its precedence.
  //
  // `prefix` and `postfix` mark the operator as a prefix or postfix
  // unary operator. `isUpdate` specifies that the node produced by
  // the operator should be of type UpdateExpression rather than
  // simply UnaryExpression (`++` and `--`).
  //
  // `isAssign` marks all of `=`, `+=`, `-=` etcetera, which act as
  // binary operators with a very low precedence, that should result
  // in AssignmentExpression nodes.

  var _slash = {binop: 10, beforeExpr: true, preprocess: true}, _eq = {isAssign: true, beforeExpr: true, preprocess: true};
  var _assign = {isAssign: true, beforeExpr: true}, _plusmin = {binop: 9, prefix: true, beforeExpr: true, preprocess: true};
  var _incdec = {postfix: true, prefix: true, isUpdate: true}, _prefix = {prefix: true, beforeExpr: true};
  var _bin1 = {binop: 1, beforeExpr: true, preprocess: true}, _bin2 = {binop: 2, beforeExpr: true, preprocess: true};
  var _bin3 = {binop: 3, beforeExpr: true, preprocess: true}, _bin4 = {binop: 4, beforeExpr: true, preprocess: true};
  var _bin5 = {binop: 5, beforeExpr: true, preprocess: true}, _bin6 = {binop: 6, beforeExpr: true, preprocess: true};
  var _bin7 = {binop: 7, beforeExpr: true, preprocess: true}, _bin8 = {binop: 8, beforeExpr: true, preprocess: true};
  var _bin10 = {binop: 10, beforeExpr: true, preprocess: true};

  // Provide access to the token types for external users of the
  // tokenizer.

  exports.tokTypes = {bracketL: _bracketL, bracketR: _bracketR, braceL: _braceL, braceR: _braceR,
                      parenL: _parenL, parenR: _parenR, comma: _comma, semi: _semi, colon: _colon,
                      dot: _dot, question: _question, slash: _slash, eq: _eq, name: _name, eof: _eof,
                      num: _num, regexp: _regexp, string: _string};
  for (var kw in keywordTypes) exports.tokTypes["_" + kw] = keywordTypes[kw];

  // This is a trick taken from Esprima. It turns out that, on
  // non-Chrome browsers, to check whether a string is in a set, a
  // predicate containing a big ugly `switch` statement is faster than
  // a regular expression, and on Chrome the two are about on par.
  // This function uses `eval` (non-lexical) to produce such a
  // predicate from a space-separated string of words.
  //
  // It starts by sorting the words by length.

  function makePredicate(words) {
    words = words.split(" ");
    var f = "", cats = [];
    out: for (var i = 0; i < words.length; ++i) {
      for (var j = 0; j < cats.length; ++j)
        if (cats[j][0].length == words[i].length) {
          cats[j].push(words[i]);
          continue out;
        }
      cats.push([words[i]]);
    }
    function compareTo(arr) {
      if (arr.length == 1) return f += "return str === " + JSON.stringify(arr[0]) + ";";
      f += "switch(str){";
      for (var i = 0; i < arr.length; ++i) f += "case " + JSON.stringify(arr[i]) + ":";
      f += "return true}return false;";
    }

    // When there are more than three length categories, an outer
    // switch first dispatches on the lengths, to save on comparisons.

    if (cats.length > 3) {
      cats.sort(function(a, b) {return b.length - a.length;});
      f += "switch(str.length){";
      for (var i = 0; i < cats.length; ++i) {
        var cat = cats[i];
        f += "case " + cat[0].length + ":";
        compareTo(cat);
      }
      f += "}";

    // Otherwise, simply generate a flat `switch` statement.

    } else {
      compareTo(words);
    }
    return new Function("str", f);
  }

  exports.makePredicate = makePredicate;

  // The ECMAScript 3 reserved word list.

  var isReservedWord3 = makePredicate("abstract boolean byte char class double enum export extends final float goto implements import int interface long native package private protected public short static super synchronized throws transient volatile");

  // ECMAScript 5 reserved words.

  var isReservedWord5 = makePredicate("class enum extends super const export import");

  // The additional reserved words in strict mode.

  var isStrictReservedWord = makePredicate("implements interface let package private protected public static yield");

  // The forbidden variable names in strict mode.

  var isStrictBadIdWord = makePredicate("eval arguments");

  // And the keywords.

  var isKeyword = makePredicate("break case catch continue debugger default do else finally for function if return switch throw try var while with null true false instanceof typeof void delete new in this");

  // The Objective-J keywords.

  var isKeywordObjJ = makePredicate("IBAction IBOutlet byte char short int long unsigned signed id");

  // The preprocessor keywords.

  var isKeywordPreprocessor = makePredicate("define pragma if ifdef ifndef else elif endif defined");

  // ## Character categories

  // Big ugly regular expressions that match characters in the
  // whitespace, identifier, and identifier-start categories. These
  // are only applied when a character is found to actually have a
  // code point above 128.

  var nonASCIIwhitespace = /[\u1680\u180e\u2000-\u200a\u2028\u2029\u202f\u205f\u3000\ufeff]/;
  var nonASCIIwhitespaceNoNewLine = /[\u1680\u180e\u2000-\u200a\u202f\u205f\u3000\ufeff]/;
  var nonASCIIidentifierStartChars = "\xaa\xb5\xba\xc0-\xd6\xd8-\xf6\xf8-\u02c1\u02c6-\u02d1\u02e0-\u02e4\u02ec\u02ee\u0370-\u0374\u0376\u0377\u037a-\u037d\u0386\u0388-\u038a\u038c\u038e-\u03a1\u03a3-\u03f5\u03f7-\u0481\u048a-\u0527\u0531-\u0556\u0559\u0561-\u0587\u05d0-\u05ea\u05f0-\u05f2\u0620-\u064a\u066e\u066f\u0671-\u06d3\u06d5\u06e5\u06e6\u06ee\u06ef\u06fa-\u06fc\u06ff\u0710\u0712-\u072f\u074d-\u07a5\u07b1\u07ca-\u07ea\u07f4\u07f5\u07fa\u0800-\u0815\u081a\u0824\u0828\u0840-\u0858\u08a0\u08a2-\u08ac\u0904-\u0939\u093d\u0950\u0958-\u0961\u0971-\u0977\u0979-\u097f\u0985-\u098c\u098f\u0990\u0993-\u09a8\u09aa-\u09b0\u09b2\u09b6-\u09b9\u09bd\u09ce\u09dc\u09dd\u09df-\u09e1\u09f0\u09f1\u0a05-\u0a0a\u0a0f\u0a10\u0a13-\u0a28\u0a2a-\u0a30\u0a32\u0a33\u0a35\u0a36\u0a38\u0a39\u0a59-\u0a5c\u0a5e\u0a72-\u0a74\u0a85-\u0a8d\u0a8f-\u0a91\u0a93-\u0aa8\u0aaa-\u0ab0\u0ab2\u0ab3\u0ab5-\u0ab9\u0abd\u0ad0\u0ae0\u0ae1\u0b05-\u0b0c\u0b0f\u0b10\u0b13-\u0b28\u0b2a-\u0b30\u0b32\u0b33\u0b35-\u0b39\u0b3d\u0b5c\u0b5d\u0b5f-\u0b61\u0b71\u0b83\u0b85-\u0b8a\u0b8e-\u0b90\u0b92-\u0b95\u0b99\u0b9a\u0b9c\u0b9e\u0b9f\u0ba3\u0ba4\u0ba8-\u0baa\u0bae-\u0bb9\u0bd0\u0c05-\u0c0c\u0c0e-\u0c10\u0c12-\u0c28\u0c2a-\u0c33\u0c35-\u0c39\u0c3d\u0c58\u0c59\u0c60\u0c61\u0c85-\u0c8c\u0c8e-\u0c90\u0c92-\u0ca8\u0caa-\u0cb3\u0cb5-\u0cb9\u0cbd\u0cde\u0ce0\u0ce1\u0cf1\u0cf2\u0d05-\u0d0c\u0d0e-\u0d10\u0d12-\u0d3a\u0d3d\u0d4e\u0d60\u0d61\u0d7a-\u0d7f\u0d85-\u0d96\u0d9a-\u0db1\u0db3-\u0dbb\u0dbd\u0dc0-\u0dc6\u0e01-\u0e30\u0e32\u0e33\u0e40-\u0e46\u0e81\u0e82\u0e84\u0e87\u0e88\u0e8a\u0e8d\u0e94-\u0e97\u0e99-\u0e9f\u0ea1-\u0ea3\u0ea5\u0ea7\u0eaa\u0eab\u0ead-\u0eb0\u0eb2\u0eb3\u0ebd\u0ec0-\u0ec4\u0ec6\u0edc-\u0edf\u0f00\u0f40-\u0f47\u0f49-\u0f6c\u0f88-\u0f8c\u1000-\u102a\u103f\u1050-\u1055\u105a-\u105d\u1061\u1065\u1066\u106e-\u1070\u1075-\u1081\u108e\u10a0-\u10c5\u10c7\u10cd\u10d0-\u10fa\u10fc-\u1248\u124a-\u124d\u1250-\u1256\u1258\u125a-\u125d\u1260-\u1288\u128a-\u128d\u1290-\u12b0\u12b2-\u12b5\u12b8-\u12be\u12c0\u12c2-\u12c5\u12c8-\u12d6\u12d8-\u1310\u1312-\u1315\u1318-\u135a\u1380-\u138f\u13a0-\u13f4\u1401-\u166c\u166f-\u167f\u1681-\u169a\u16a0-\u16ea\u16ee-\u16f0\u1700-\u170c\u170e-\u1711\u1720-\u1731\u1740-\u1751\u1760-\u176c\u176e-\u1770\u1780-\u17b3\u17d7\u17dc\u1820-\u1877\u1880-\u18a8\u18aa\u18b0-\u18f5\u1900-\u191c\u1950-\u196d\u1970-\u1974\u1980-\u19ab\u19c1-\u19c7\u1a00-\u1a16\u1a20-\u1a54\u1aa7\u1b05-\u1b33\u1b45-\u1b4b\u1b83-\u1ba0\u1bae\u1baf\u1bba-\u1be5\u1c00-\u1c23\u1c4d-\u1c4f\u1c5a-\u1c7d\u1ce9-\u1cec\u1cee-\u1cf1\u1cf5\u1cf6\u1d00-\u1dbf\u1e00-\u1f15\u1f18-\u1f1d\u1f20-\u1f45\u1f48-\u1f4d\u1f50-\u1f57\u1f59\u1f5b\u1f5d\u1f5f-\u1f7d\u1f80-\u1fb4\u1fb6-\u1fbc\u1fbe\u1fc2-\u1fc4\u1fc6-\u1fcc\u1fd0-\u1fd3\u1fd6-\u1fdb\u1fe0-\u1fec\u1ff2-\u1ff4\u1ff6-\u1ffc\u2071\u207f\u2090-\u209c\u2102\u2107\u210a-\u2113\u2115\u2119-\u211d\u2124\u2126\u2128\u212a-\u212d\u212f-\u2139\u213c-\u213f\u2145-\u2149\u214e\u2160-\u2188\u2c00-\u2c2e\u2c30-\u2c5e\u2c60-\u2ce4\u2ceb-\u2cee\u2cf2\u2cf3\u2d00-\u2d25\u2d27\u2d2d\u2d30-\u2d67\u2d6f\u2d80-\u2d96\u2da0-\u2da6\u2da8-\u2dae\u2db0-\u2db6\u2db8-\u2dbe\u2dc0-\u2dc6\u2dc8-\u2dce\u2dd0-\u2dd6\u2dd8-\u2dde\u2e2f\u3005-\u3007\u3021-\u3029\u3031-\u3035\u3038-\u303c\u3041-\u3096\u309d-\u309f\u30a1-\u30fa\u30fc-\u30ff\u3105-\u312d\u3131-\u318e\u31a0-\u31ba\u31f0-\u31ff\u3400-\u4db5\u4e00-\u9fcc\ua000-\ua48c\ua4d0-\ua4fd\ua500-\ua60c\ua610-\ua61f\ua62a\ua62b\ua640-\ua66e\ua67f-\ua697\ua6a0-\ua6ef\ua717-\ua71f\ua722-\ua788\ua78b-\ua78e\ua790-\ua793\ua7a0-\ua7aa\ua7f8-\ua801\ua803-\ua805\ua807-\ua80a\ua80c-\ua822\ua840-\ua873\ua882-\ua8b3\ua8f2-\ua8f7\ua8fb\ua90a-\ua925\ua930-\ua946\ua960-\ua97c\ua984-\ua9b2\ua9cf\uaa00-\uaa28\uaa40-\uaa42\uaa44-\uaa4b\uaa60-\uaa76\uaa7a\uaa80-\uaaaf\uaab1\uaab5\uaab6\uaab9-\uaabd\uaac0\uaac2\uaadb-\uaadd\uaae0-\uaaea\uaaf2-\uaaf4\uab01-\uab06\uab09-\uab0e\uab11-\uab16\uab20-\uab26\uab28-\uab2e\uabc0-\uabe2\uac00-\ud7a3\ud7b0-\ud7c6\ud7cb-\ud7fb\uf900-\ufa6d\ufa70-\ufad9\ufb00-\ufb06\ufb13-\ufb17\ufb1d\ufb1f-\ufb28\ufb2a-\ufb36\ufb38-\ufb3c\ufb3e\ufb40\ufb41\ufb43\ufb44\ufb46-\ufbb1\ufbd3-\ufd3d\ufd50-\ufd8f\ufd92-\ufdc7\ufdf0-\ufdfb\ufe70-\ufe74\ufe76-\ufefc\uff21-\uff3a\uff41-\uff5a\uff66-\uffbe\uffc2-\uffc7\uffca-\uffcf\uffd2-\uffd7\uffda-\uffdc";
  var nonASCIIidentifierChars = "\u0300-\u036f\u0483-\u0487\u0591-\u05bd\u05bf\u05c1\u05c2\u05c4\u05c5\u05c7\u0610-\u061a\u0620-\u0649\u0672-\u06d3\u06e7-\u06e8\u06fb-\u06fc\u0730-\u074a\u0800-\u0814\u081b-\u0823\u0825-\u0827\u0829-\u082d\u0840-\u0857\u08e4-\u08fe\u0900-\u0903\u093a-\u093c\u093e-\u094f\u0951-\u0957\u0962-\u0963\u0966-\u096f\u0981-\u0983\u09bc\u09be-\u09c4\u09c7\u09c8\u09d7\u09df-\u09e0\u0a01-\u0a03\u0a3c\u0a3e-\u0a42\u0a47\u0a48\u0a4b-\u0a4d\u0a51\u0a66-\u0a71\u0a75\u0a81-\u0a83\u0abc\u0abe-\u0ac5\u0ac7-\u0ac9\u0acb-\u0acd\u0ae2-\u0ae3\u0ae6-\u0aef\u0b01-\u0b03\u0b3c\u0b3e-\u0b44\u0b47\u0b48\u0b4b-\u0b4d\u0b56\u0b57\u0b5f-\u0b60\u0b66-\u0b6f\u0b82\u0bbe-\u0bc2\u0bc6-\u0bc8\u0bca-\u0bcd\u0bd7\u0be6-\u0bef\u0c01-\u0c03\u0c46-\u0c48\u0c4a-\u0c4d\u0c55\u0c56\u0c62-\u0c63\u0c66-\u0c6f\u0c82\u0c83\u0cbc\u0cbe-\u0cc4\u0cc6-\u0cc8\u0cca-\u0ccd\u0cd5\u0cd6\u0ce2-\u0ce3\u0ce6-\u0cef\u0d02\u0d03\u0d46-\u0d48\u0d57\u0d62-\u0d63\u0d66-\u0d6f\u0d82\u0d83\u0dca\u0dcf-\u0dd4\u0dd6\u0dd8-\u0ddf\u0df2\u0df3\u0e34-\u0e3a\u0e40-\u0e45\u0e50-\u0e59\u0eb4-\u0eb9\u0ec8-\u0ecd\u0ed0-\u0ed9\u0f18\u0f19\u0f20-\u0f29\u0f35\u0f37\u0f39\u0f41-\u0f47\u0f71-\u0f84\u0f86-\u0f87\u0f8d-\u0f97\u0f99-\u0fbc\u0fc6\u1000-\u1029\u1040-\u1049\u1067-\u106d\u1071-\u1074\u1082-\u108d\u108f-\u109d\u135d-\u135f\u170e-\u1710\u1720-\u1730\u1740-\u1750\u1772\u1773\u1780-\u17b2\u17dd\u17e0-\u17e9\u180b-\u180d\u1810-\u1819\u1920-\u192b\u1930-\u193b\u1951-\u196d\u19b0-\u19c0\u19c8-\u19c9\u19d0-\u19d9\u1a00-\u1a15\u1a20-\u1a53\u1a60-\u1a7c\u1a7f-\u1a89\u1a90-\u1a99\u1b46-\u1b4b\u1b50-\u1b59\u1b6b-\u1b73\u1bb0-\u1bb9\u1be6-\u1bf3\u1c00-\u1c22\u1c40-\u1c49\u1c5b-\u1c7d\u1cd0-\u1cd2\u1d00-\u1dbe\u1e01-\u1f15\u200c\u200d\u203f\u2040\u2054\u20d0-\u20dc\u20e1\u20e5-\u20f0\u2d81-\u2d96\u2de0-\u2dff\u3021-\u3028\u3099\u309a\ua640-\ua66d\ua674-\ua67d\ua69f\ua6f0-\ua6f1\ua7f8-\ua800\ua806\ua80b\ua823-\ua827\ua880-\ua881\ua8b4-\ua8c4\ua8d0-\ua8d9\ua8f3-\ua8f7\ua900-\ua909\ua926-\ua92d\ua930-\ua945\ua980-\ua983\ua9b3-\ua9c0\uaa00-\uaa27\uaa40-\uaa41\uaa4c-\uaa4d\uaa50-\uaa59\uaa7b\uaae0-\uaae9\uaaf2-\uaaf3\uabc0-\uabe1\uabec\uabed\uabf0-\uabf9\ufb20-\ufb28\ufe00-\ufe0f\ufe20-\ufe26\ufe33\ufe34\ufe4d-\ufe4f\uff10-\uff19\uff3f";
  var nonASCIIidentifierStart = new RegExp("[" + nonASCIIidentifierStartChars + "]");
  var nonASCIIidentifier = new RegExp("[" + nonASCIIidentifierStartChars + nonASCIIidentifierChars + "]");

  // Whether a single character denotes a newline.

  var newline = /[\n\r\u2028\u2029]/;

  // Matches a whole line break (where CRLF is considered a single
  // line break). Used to count lines.

  var lineBreak = /\r\n|[\n\r\u2028\u2029]/g;

  // Test whether a given character code starts an identifier.

  var isIdentifierStart = exports.isIdentifierStart = function(code) {
    if (code < 65) return code === 36;
    if (code < 91) return true;
    if (code < 97) return code === 95;
    if (code < 123)return true;
    return code >= 0xaa && nonASCIIidentifierStart.test(String.fromCharCode(code));
  };

  // Test whether a given character is part of an identifier.

  var isIdentifierChar = exports.isIdentifierChar = function(code) {
    if (code < 48) return code === 36;
    if (code < 58) return true;
    if (code < 65) return false;
    if (code < 91) return true;
    if (code < 97) return code === 95;
    if (code < 123)return true;
    return code >= 0xaa && nonASCIIidentifier.test(String.fromCharCode(code));
  };

  // ## Tokenizer

  // These are used when `options.locations` is on, for the
  // `tokStartLoc` and `tokEndLoc` properties.

  function line_loc_t() {
    this.line = tokCurLine;
    this.column = tokPos - tokLineStart;
  }

  // Reset the token state. Used at the start of a parse.

  function initTokenState() {
    macros = Object.create(null);
    tokCurLine = 1;
    tokPos = tokLineStart = 0;
    tokRegexpAllowed = true;
    tokComments = null;
    tokSpaces = null;
    skipSpace();
  }

  // Called at the end of every token. Sets `tokEnd`, `tokVal`,
  // `tokCommentsAfter`, `tokSpacesAfter`, and `tokRegexpAllowed`, and skips the space
  // after the token, so that the next one's `tokStart` will point at
  // the right position.

  var preprocessorTokens = [_preIf, _preIfdef, _preIfndef, _preElse, _preElseIf, _preEndif];

  function finishToken(type, val) {
    // FIXME: Do we need to do this? It is very time consuming.
    // If we get any of the preprocessor tokens skip it and read next
    var preprocess = options.preprocess;
    if (preprocess && (type in preprocessorTokens)) {
      console.error("Acorn: ERROR when finishing token '" + JSON.stringify(type) + "' at file position " + tokPos + ". Please report this error on http://github.com/mrcarlberg/acorn. Trying to recover...");
      return readToken();
    }
    tokEnd = tokPos;
    if (options.locations) tokEndLoc = new line_loc_t;
    tokType = type;
    skipSpace();
    if (preprocess && input.charCodeAt(tokPos) === 35 && input.charCodeAt(tokPos + 1) === 35) { // '##'
      var val1 = type === _name ? val : type.keyword;
      tokPos += 2;
      if (val1) {
        skipSpace();
        readToken();
        var val2 = tokType === _name ? tokVal : tokType.keyword;
        if (val2) {
          var concat = "" + val1 + val2,
              code = concat.charCodeAt(0),
              tok;
          if (isIdentifierStart(code))
            tok = readWord(concat) !== false;

          // We might got a word token from the concatenation
          if (tok) return tok;
          // FIXME: Is not using the concatenated token
          tok = getTokenFromCode(code, finishToken);
          if (tok === false) {
            unexpected();
          }
          // We have now got another type of token from the concatenation
          return tok;
        } else {
          // FIXME: Second token was not of right type. Save second token and return the first. When readToken is called again return the second.
        }
      }
    }
    tokVal = val;
    lastTokCommentsAfter = tokCommentsAfter;
    lastTokSpacesAfter = tokSpacesAfter;
    tokCommentsAfter = tokComments;
    tokSpacesAfter = tokSpaces;
    tokRegexpAllowed = type.beforeExpr;
  }

  function skipBlockComment(lastIsNewlinePos) {
    var startLoc = options.onComment && options.locations && new line_loc_t;
    var start = tokPos, end = input.indexOf("*/", tokPos += 2);
    if (end === -1) raise(tokPos - 2, "Unterminated comment");
    tokPos = end + 2;
    if (options.locations) {
      lineBreak.lastIndex = start;
      var match;
      while ((match = lineBreak.exec(input)) && match.index < tokPos) {
        ++tokCurLine;
        tokLineStart = match.index + match[0].length;
      }
    }
    if (options.onComment)
      options.onComment(true, input.slice(start + 2, end), start, tokPos,
                        startLoc, options.locations && new line_loc_t);
    if (options.trackComments)
      (tokComments || (tokComments = [])).push(input.slice(lastIsNewlinePos !== undefined && options.trackCommentsIncludeLineBreak ? lastIsNewlinePos : start, tokPos));
  }

  function skipLineComment(lastIsNewlinePos) {
    var start = tokPos;
    var startLoc = options.onComment && options.locations && new line_loc_t;
    var ch = input.charCodeAt(tokPos+=2);
    while (tokPos < inputLen && ch !== 10 && ch !== 13 && ch !== 8232 && ch !== 8329) {
      ++tokPos;
      ch = input.charCodeAt(tokPos);
    }
    if (options.onComment)
      options.onComment(false, input.slice(start + 2, tokPos), start, tokPos,
                        startLoc, options.locations && new line_loc_t);
    if (options.trackComments)
      (tokComments || (tokComments = [])).push(input.slice(lastIsNewlinePos !== undefined && options.trackCommentsIncludeLineBreak ? lastIsNewlinePos : start, tokPos));
  }

  function preprocesSkipRestOfLine() {
    var ch = input.charCodeAt(tokPos);
    var last;
    // If the last none whitespace character is a '\' the line will continue on the the next line.
    // Here we break the way gcc works as it joins the lines first and then tokenize it. Because of
    // this we can't have a newline in the middle of a word.
    while (tokPos < inputLen && ((ch !== 10 && ch !== 13 && ch !== 8232 && ch !== 8329) || last === 92)) { // White space and '\'
      if (ch != 32 && ch != 9 && ch != 160 && (ch < 5760 || !nonASCIIwhitespaceNoNewLine.test(String.fromCharCode(ch))))
        last = ch;
      ch = input.charCodeAt(++tokPos);
    }
  }

  // Called at the start of the parse and after every token. Skips
  // whitespace and comments, and, if `options.trackComments` is on,
  // will store all skipped comments in `tokComments`. If
  // `options.trackSpaces` is on, will store the last skipped spaces in
  // `tokSpaces`.

  function skipSpace() {
    tokComments = null;
    tokSpaces = null;
    var spaceStart = tokPos,
        lastIsNewlinePos;
    for(;;) {
      var ch = input.charCodeAt(tokPos);
      if (ch === 32) { // ' '
        ++tokPos;
      } else if (ch === 13) {
        lastIsNewlinePos = tokPos;
        ++tokPos;
        var next = input.charCodeAt(tokPos);
        if (next === 10) {
          ++tokPos;
        }
        if (options.locations) {
          ++tokCurLine;
          tokLineStart = tokPos;
        }
      } else if (ch === 10) {
        lastIsNewlinePos = tokPos;
        ++tokPos;
        ++tokCurLine;
        tokLineStart = tokPos;
      } else if (ch > 8 && ch < 14) {
        ++tokPos;
      } else if (ch === 47) { // '/'
        var next = input.charCodeAt(tokPos+1);
        if (next === 42) { // '*'
          if (options.trackSpaces)
            (tokSpaces || (tokSpaces = [])).push(input.slice(spaceStart, tokPos));
          skipBlockComment(lastIsNewlinePos);
          spaceStart = tokPos;
        } else if (next === 47) { // '/'
          if (options.trackSpaces)
            (tokSpaces || (tokSpaces = [])).push(input.slice(spaceStart, tokPos));
          skipLineComment(lastIsNewlinePos);
          spaceStart = tokPos;
        } else break;
      } else if (ch === 160) { // '\xa0'
        ++tokPos;
      } else if (ch >= 5760 && nonASCIIwhitespace.test(String.fromCharCode(ch))) {
        ++tokPos;
      } else if (tokPos >= inputLen) {
        if (options.preprocess && preprocessStack.length) {
          // If we are at the end of the input inside a macro continue at last position
          var lastItem = preprocessStack.pop();
          tokPos = lastItem.end;
          input = lastItem.input;
          inputLen = lastItem.inputLen;
          lastEnd = lastItem.lastEnd;
          lastStart = lastItem.lastStart;
          // Set the last item
          var lastIndex = preprocessStack.length;
          preprocessStackLastItem = lastIndex ? preprocessStack[lastIndex - 1] : null;
        } else {
          break;
        }
      } else {
        break;
      }
    }
  }

  // ### Token reading

  // This is the function that is called to fetch the next token. It
  // is somewhat obscure, because it works in character codes rather
  // than characters, and because operator parsing has been inlined
  // into it.
  //
  // All in the name of speed.
  //
  // The `forceRegexp` parameter is used in the one case where the
  // `tokRegexpAllowed` trick does not work. See `parseStatement`.

  function readToken_dot(code, finisher) {
    var next = input.charCodeAt(tokPos+1);
    if (next >= 48 && next <= 57) return readNumber(String.fromCharCode(code), finisher);
    if (next === 46 && options.objj && input.charCodeAt(tokPos+2) === 46) { //'.'
      tokPos += 3;
      return finisher(_dotdotdot);
    }
    ++tokPos;
    return finisher(_dot);
  }

  function readToken_slash(finisher) { // '/'
    var next = input.charCodeAt(tokPos+1);
    if (tokRegexpAllowed) {++tokPos; return readRegexp();}
    if (next === 61) return finishOp(_assign, 2, finisher);
    return finishOp(_slash, 1, finisher);
  }

  function readToken_mult_modulo(finisher) { // '%*'
    var next = input.charCodeAt(tokPos+1);
    if (next === 61) return finishOp(_assign, 2, finisher);
    return finishOp(_bin10, 1, finisher);
  }

  function readToken_pipe_amp(code, finisher) { // '|&'
    var next = input.charCodeAt(tokPos+1);
    if (next === code) return finishOp(code === 124 ? _bin1 : _bin2, 2, finisher);
    if (next === 61) return finishOp(_assign, 2, finisher);
    return finishOp(code === 124 ? _bin3 : _bin5, 1, finisher);
  }

  function readToken_caret(finisher) { // '^'
    var next = input.charCodeAt(tokPos+1);
    if (next === 61) return finishOp(_assign, 2, finisher);
    return finishOp(_bin4, 1, finisher);
  }

  function readToken_plus_min(code, finisher) { // '+-'
    var next = input.charCodeAt(tokPos+1);
    if (next === code) return finishOp(_incdec, 2, finisher);
    if (next === 61) return finishOp(_assign, 2, finisher);
    return finishOp(_plusmin, 1, finisher);
  }

  function readToken_lt_gt(code, finisher) { // '<>'
<<<<<<< HEAD
    if (tokAfterImport && options.objj && code === 60) {  // '<'
      for (var start = tokPos + 1;;) {
=======
    if (tokType === _import && options.objj && code === 60) {  // '<'
      var str = [];
      for (;;) {
        if (tokPos >= inputLen) raise(tokStart, "Unterminated import statement");
>>>>>>> c4e27425
        var ch = input.charCodeAt(++tokPos);
        if (ch === 62)  // '>'
          return finisher(_filename, input.slice(start, tokPos++));
        if (tokPos >= inputLen || ch === 13 || ch === 10 || ch === 8232 || ch === 8329)
          raise(tokStart, "Unterminated import statement");
      }
    }
    var next = input.charCodeAt(tokPos+1);
    var size = 1;
    if (next === code) {
      size = code === 62 && input.charCodeAt(tokPos+2) === 62 ? 3 : 2;
      if (input.charCodeAt(tokPos + size) === 61) return finishOp(_assign, size + 1, finisher);
      return finishOp(_bin8, size, finisher);
    }
    if (next === 61)
      size = input.charCodeAt(tokPos+2) === 61 ? 3 : 2;
    return finishOp(_bin7, size, finisher);
  }

  function readToken_eq_excl(code, finisher) { // '=!'
    var next = input.charCodeAt(tokPos+1);
    if (next === 61) return finishOp(_bin6, input.charCodeAt(tokPos+2) === 61 ? 3 : 2, finisher);
    return finishOp(code === 61 ? _eq : _prefix, 1, finisher);
  }

  function readToken_at(code, finisher) { // '@'
    var next = input.charCodeAt(++tokPos);
    if (next === 34 || next === 39)  // Read string if "'" or '"'
      return readString(next, finisher);
    if (next === 123) // Read dictionary literal if "{"
      return finisher(_dictionaryLiteral);
    if (next === 91) // Read array literal if "["
      return finisher(_arrayLiteral);

    var word = readWord1(),
        token = objJAtKeywordTypes[word];
    if (!token) raise(tokStart, "Unrecognized Objective-J keyword '@" + word + "'");
    return finisher(token);
  }

  // True if we are skipping token when finding #else or #endif after and #if

  var preNotSkipping = true;
  var preIfLevel = 0;

  function readToken_preprocess(finisher) { // '#'
    ++tokPos;
    preprocessReadToken();
    switch (preTokType) {
      case _preDefine:
        preprocessReadToken();
        var macroIdentifierEnd = preTokEnd;
        var macroIdentifier = preprocessGetIdent();
        // '(' Must follow directly after identifier to be a valid macro with parameters
        if (input.charCodeAt(macroIdentifierEnd) === 40) { // '('
          preprocessExpect(_parenL);
          var parameters = [];
          var first = true;
          while (!preprocessEat(_parenR)) {
            if (!first) preprocessExpect(_comma, "Expected ',' between macro parameters"); else first = false;
            parameters.push(preprocessGetIdent());
          }
        }
        var start = tokPos = preTokStart;
        preprocesSkipRestOfLine();
        var macroString = input.slice(start, tokPos);
        macroString = macroString.replace(/\\/g, " ");
        options.preprocessAddMacro(new Macro(macroIdentifier, macroString, parameters));
        break;

      case _preUndef:
        preprocessReadToken();
        options.preprocessUndefineMacro(preprocessGetIdent());
        preprocesSkipRestOfLine();
        break;

      case _preIf:
        if (preNotSkipping) {
          preIfLevel++;
          preprocessReadToken();
          var expr = preprocessParseExpression();
          var test = preprocessEvalExpression(expr);
          if (!test) {
            preNotSkipping = false;
            preprocessSkipToElseOrEndif();
          }
        } else {
          return finisher(_preIf);
        }
        break;

      case _preIfdef:
        if (preNotSkipping) {
          preIfLevel++;
          preprocessReadToken();
          var ident = preprocessGetIdent();
          var test = options.preprocessGetMacro(ident);
          if (!test) {
            preNotSkipping = false
            preprocessSkipToElseOrEndif();
          }
        } else {
          //preprocesSkipRestOfLine();
          return finisher(_preIfdef);
        }
        break;

      case _preIfndef:
        if (preNotSkipping) {
          preIfLevel++;
          preprocessReadToken();
          var ident = preprocessGetIdent();
          var test = options.preprocessGetMacro(ident);
          if (test) {
            preNotSkipping = false
            preprocessSkipToElseOrEndif();
          }
        } else {
          //preprocesSkipRestOfLine();
          return finisher(_preIfndef);
        }
        break;

      case _preElse:
        if (preIfLevel) {
          if (preNotSkipping) {
            preNotSkipping = false;
            finisher(_preElse);
            preprocessReadToken();
            preprocessSkipToElseOrEndif(true); // no else
          } else {
            return finisher(_preElse);
          }
        } else
          raise(preTokStart, "#else without #if");
        break;

      case _preEndif:
        if (preIfLevel) {
          if (preNotSkipping) {
            preIfLevel--;
            break;
          }
        } else {
          raise(preTokStart, "#endif without #if");
        }
        return finisher(_preEndif);
        break;

      case _prePragma:
        preprocesSkipRestOfLine();
        break;

      case _prefix:
        preprocesSkipRestOfLine();
        break;

      default:
        raise(preTokStart, "Invalid preprocessing directive");
        preprocesSkipRestOfLine();
        // Return the complete line as a token to make it possible to create a PreProcessStatement if we are between two statements
        return finisher(_preprocess);
        //raise(tokPos, "Invalid preprocessing directive '" + (preTokType.keyword || preTokVal) + "' " + input.slice(tokStart, tokPos));
    }
    // Drop this token and read next non preprocess token
    finishToken(_preprocess);
    return readToken();
  }

  function preprocessEvalExpression(expr) {
    return walk.recursive(expr, {}, {
      BinaryExpression: function(node, st, c) {
        var left = node.left, right = node.right;
        switch(node.operator) {
          case "+":
            return c(left, st) + c(right, st);
          case "-":
            return c(left, st) - c(right, st);
          case "*":
            return c(left, st) * c(right, st);
          case "/":
            return c(left, st) / c(right, st);
          case "%":
            return c(left, st) % c(right, st);
          case "<":
            return c(left, st) < c(right, st);
          case ">":
            return c(left, st) > c(right, st);
          case "=":
          case "==":
          case "===":
            return c(left, st) === c(right, st);
          case "<=":
            return c(left, st) <= c(right, st);
          case ">=":
            return c(left, st) >= c(right, st);
          case "&&":
            return c(left, st) && c(right, st);
          case "||":
            return c(left, st) || c(right, st);
        }
      },
      Literal: function(node, st, c) {
        return node.value;
      },
      Identifier: function(node, st, c) {
        var name = node.name,
            macro = options.preprocessGetMacro(name);
        return (macro && parseInt(macro.macro)) || 0;
      },
      DefinedExpression: function(node, st, c) {
        return !!options.preprocessGetMacro(node.id.name);
      }
    }, {});
  }

  function getTokenFromCode(code, finisher, allowEndOfLineToken) {
    switch(code) {
      // The interpretation of a dot depends on whether it is followed
      // by a digit.
    case 46: // '.'
      return readToken_dot(code, finisher);

      // Punctuation tokens.
    case 40: ++tokPos; return finisher(_parenL);
    case 41: ++tokPos; return finisher(_parenR);
    case 59: ++tokPos; return finisher(_semi);
    case 44: ++tokPos; return finisher(_comma);
    case 91: ++tokPos; return finisher(_bracketL);
    case 93: ++tokPos; return finisher(_bracketR);
    case 123: ++tokPos; return finisher(_braceL);
    case 125: ++tokPos; return finisher(_braceR);
    case 58: ++tokPos; return finisher(_colon);
    case 63: ++tokPos; return finisher(_question);

      // '0x' is a hexadecimal number.
    case 48: // '0'
      var next = input.charCodeAt(tokPos+1);
      if (next === 120 || next === 88) return readHexNumber(finisher);
      // Anything else beginning with a digit is an integer, octal
      // number, or float.
    case 49: case 50: case 51: case 52: case 53: case 54: case 55: case 56: case 57: // 1-9
      return readNumber(false, finisher);

      // Quotes produce strings.
    case 34: case 39: // '"', "'"
      return readString(code, finisher);

    // Operators are parsed inline in tiny state machines. '=' (61) is
    // often referred to. `finishOp` simply skips the amount of
    // characters it is given as second argument, and returns a token
    // of the type given by its first argument.

    case 47: // '/'
      return readToken_slash(finisher);

    case 37: case 42: // '%*'
      return readToken_mult_modulo(finisher);

    case 124: case 38: // '|&'
      return readToken_pipe_amp(code, finisher);

    case 94: // '^'
      return readToken_caret(finisher);

    case 43: case 45: // '+-'
      return readToken_plus_min(code, finisher);

    case 60: case 62: // '<>'
      return readToken_lt_gt(code, finisher);

    case 61: case 33: // '=!'
      return readToken_eq_excl(code, finisher);

    case 126: // '~'
      return finishOp(_prefix, 1, finisher);

    case 64: // '@'
      if (options.objj)
        return readToken_at(code, finisher);
      return false;

    case 35: // '#'
      if (options.preprocess) {
        return readToken_preprocess(finisher);
      }
      return false;

    case 92: // '\'
      if (options.preprocess) {
        return finishOp(_preBackslash, 1, finisher);
      }
      return false;
    }

    if (allowEndOfLineToken && newline.test(String.fromCharCode(code))) {
      return finishOp(_eol, 1, finisher);
    }

    return false;
  }

  // Returns true if it stops at a line break

  function preprocessSkipSpace() {
    while (tokPos < inputLen) {
      var ch = input.charCodeAt(tokPos);
      if (ch === 32 || ch === 9 || ch === 160 || (ch >= 5760 && nonASCIIwhitespaceNoNewLine.test(String.fromCharCode(ch)))) {
        ++tokPos;
      } else if (ch === 92) { // '\'
        // Check if we have an escaped newline. We are using a relaxed treatment of escaped newlines like gcc.
        // We allow spaces, horizontal and vertical tabs, and form feeds between the backslash and the subsequent newline
        var pos = tokPos + 1;
        ch = input.charCodeAt(pos);
        while (pos < inputLen && (ch === 32 || ch === 9 || ch === 11 || ch === 12 || (ch >= 5760 && nonASCIIwhitespaceNoNewLine.test(String.fromCharCode(ch)))))
          ch = input.charCodeAt(++pos);
        lineBreak.lastIndex = 0;
        var match = lineBreak.exec(input.slice(pos, pos + 2));
        if (match && match.index === 0) {
          tokPos = pos + match[0].length;
        } else {
          return false;
        }
      } else {
        lineBreak.lastIndex = 0;
        var match = lineBreak.exec(input.slice(tokPos, tokPos + 2));
        return match && match.index === 0;
      }
    }
  }

  function preprocessSkipToElseOrEndif(skipElse) {
    var ifLevel = 0;
    while (ifLevel > 0 || (preTokType != _preEndif && (preTokType != _preElse || skipElse))) {
      switch (preTokType) {
        case _preIf:
        case _preIfdef:
        case _preIfndef:
          ifLevel++;
          break;

        case _preEndif:
          ifLevel--;
          break;

        case _eof:
          preNotSkipping = true;
          raise(preTokStart, "Missing #endif");
      }
      preprocessReadToken();
    }
    preNotSkipping = true;
    if (preTokType === _preEndif)
      preIfLevel--;
  }

  function preprocessReadToken() {
    preTokStart = tokPos;
    preTokInput = input;
    if (tokPos >= inputLen) return _eof;
    var code = input.charCodeAt(tokPos);
    if (preprocessMacroParameterListMode && code !== 41 && code !== 44) { // ')', ','
      var parenLevel = 0;
      // If we are parsing a macro parameter list parentheses within each argument must balance
      while(tokPos < inputLen && (parenLevel || (code !== 41 && code !== 44))) { // ')', ','
        if (code === 40) // '('
          parenLevel++;
        if (code === 41) // ')'
          parenLevel--;
        code = input.charCodeAt(++tokPos);
      }
      return preprocessFinishToken(_preprocessParamItem, input.slice(preTokStart, tokPos));
    }
    if (isIdentifierStart(code) || (code === 92 /* '\' */ && input.charCodeAt(tokPos +1) === 117 /* 'u' */)) return preprocessReadWord();
    if (getTokenFromCode(code, preprocessFinishToken, true) === false) {
      // If we are here, we either found a non-ASCII identifier
      // character, or something that's entirely disallowed.
      var ch = String.fromCharCode(code);
      if (ch === "\\" || nonASCIIidentifierStart.test(ch)) return preprocessReadWord();
      raise(tokPos, "Unexpected character '" + ch + "'");
    }
  }

  function preprocessReadWord() {
    var word = readWord1();
    preprocessFinishToken(isKeywordPreprocessor(word) ? keywordTypesPreprocessor[word] : _name, word);
  }

  function preprocessFinishToken(type, val) {
    preTokType = type;
    preTokVal = val;
    preTokEnd = tokPos;
    preprocessSkipSpace();
  }

  // Continue to the next token.

  function preprocessNext() {
    preLastStart = tokStart;
    preLastEnd = tokEnd;
    //lastEndLoc = tokEndLoc;
    return preprocessReadToken();
  }

  // Predicate that tests whether the next token is of the given
  // type, and if yes, consumes it as a side effect.

  function preprocessEat(type) {
    if (preTokType === type) {
      preprocessNext();
      return true;
    }
  }

  // Expect a token of a given type. If found, consume it, otherwise,
  // raise with errorMessage or an unexpected token error.

  function preprocessExpect(type, errorMessage) {
    if (preTokType === type) preprocessReadToken();
    else raise(preTokStart, errorMessage || "Unexpected token");
  }

  function preprocessGetIdent() {
    var ident = preTokType === _name ? preTokVal : ((!options.forbidReserved || preTokType.okAsIdent) && preTokType.keyword) || raise(preTokStart, "Expected Macro identifier");
    preprocessNext();
    return ident;
  }

  function preprocessParseIdent() {
    var node = startNode();
    node.name = preprocessGetIdent();
    return preprocessFinishNode(node, "Identifier");
  }

  // Parse an  expression — either a single token that is an
  // expression, an expression started by a keyword like `defined`,
  // or an expression wrapped in punctuation like `()`.

  function preprocessParseExpression() {
    return preprocessParseExprOps();
  }

  // Start the precedence parser.

  function preprocessParseExprOps() {
    return preprocessParseExprOp(preprocessParseMaybeUnary(), -1);
  }

  // Parse binary operators with the operator precedence parsing
  // algorithm. `left` is the left-hand side of the operator.
  // `minPrec` provides context that allows the function to stop and
  // defer further parser to one of its callers when it encounters an
  // operator that has a lower precedence than the set it is parsing.

  function preprocessParseExprOp(left, minPrec) {
    var prec = preTokType.binop;
    if (prec) {
      if (!preTokType.preprocess) raise(preTokStart, "Unsupported macro operator");
      if (prec > minPrec) {
        var node = startNodeFrom(left);
        node.left = left;
        node.operator = preTokVal;
        preprocessNext();
        node.right = preprocessParseExprOp(preprocessParseMaybeUnary(), prec);
        var node = preprocessFinishNode(node, /*/&&|\|\|/.test(node.operator) ? "LogicalExpression" : */"BinaryExpression");
        return preprocessParseExprOp(node, minPrec);
      }
    }
    return left;
  }

  // Parse an unary expression if possible

  function preprocessParseMaybeUnary() {
    if (preTokType.preprocess && preTokType.prefix) {
      var node = startNode();
      node.operator = tokVal;
      node.prefix = true;
      preprocessNext();
      node.argument = preprocessParseMaybeUnary();
      return preprocessFinishNode(node, "UnaryExpression");
    }
    return preprocessParseExprAtom();
  }

  // Parse an atomic macro expression — either a single token that is an
  // expression, an expression started by a keyword like `defined`,
  // or an expression wrapped in punctuation like `()`.

  function preprocessParseExprAtom() {
    switch (preTokType) {
    case _name:
      return preprocessParseIdent();

    case _num: case _string:
      return preprocessParseStringNumLiteral();

    case _parenL:
      var tokStart1 = preTokStart;
      preprocessNext();
      var val = preprocessParseExpression();
      val.start = tokStart1;
      val.end = preTokEnd;
      preprocessExpect(_parenR, "Expected closing ')' in macro expression");
      return val;

    case _preDefined:
      var node = startNode();
      preprocessNext();
      node.id = preprocessParseIdent();
      return preprocessFinishNode(node, "DefinedExpression");

    default:
      unexpected();
    }
  }

  function preprocessParseStringNumLiteral() {
    var node = startNode();
    node.value = preTokVal;
    node.raw = preTokInput.slice(preTokStart, preTokEnd);
    preprocessNext();
    return preprocessFinishNode(node, "Literal");
  }

  function preprocessFinishNode(node, type) {
    node.type = type;
    node.end = preLastEnd;
    return node;
  }

  function readToken(forceRegexp) {
    tokCommentsBefore = tokComments;
    tokSpacesBefore = tokSpaces;
    if (!forceRegexp) tokStart = tokPos;
    else tokPos = tokStart + 1;
    tokInput = input;
    if (options.locations) tokStartLoc = new line_loc_t;
    if (forceRegexp) return readRegexp();
    if (tokPos >= inputLen) return finishToken(_eof);

    var code = input.charCodeAt(tokPos);
    // Identifier or keyword. '\uXXXX' sequences are allowed in
    // identifiers, so '\' also dispatches to that.
    if (isIdentifierStart(code) || code === 92 /* '\' */) return readWord();

    var tok = getTokenFromCode(code, finishToken);

    if (tok === false) {
      // If we are here, we either found a non-ASCII identifier
      // character, or something that's entirely disallowed.
      var ch = String.fromCharCode(code);
      if (ch === "\\" || nonASCIIidentifierStart.test(ch)) return readWord();
      raise(tokPos, "Unexpected character '" + ch + "'");
    }
    return tok;
  }

  function finishOp(type, size, finisher) {
    var str = input.slice(tokPos, tokPos + size);
    tokPos += size;
    finisher(type, str);
  }

  // Parse a regular expression. Some context-awareness is necessary,
  // since a '/' inside a '[]' set does not end the expression.

  function readRegexp() {
    var content = "", escaped, inClass, start = tokPos;
    for (;;) {
      if (tokPos >= inputLen) raise(start, "Unterminated regular expression");
      var ch = input.charAt(tokPos);
      if (newline.test(ch)) raise(start, "Unterminated regular expression");
      if (!escaped) {
        if (ch === "[") inClass = true;
        else if (ch === "]" && inClass) inClass = false;
        else if (ch === "/" && !inClass) break;
        escaped = ch === "\\";
      } else escaped = false;
      ++tokPos;
    }
    var content = input.slice(start, tokPos);
    ++tokPos;
    // Need to use `readWord1` because '\uXXXX' sequences are allowed
    // here (don't ask).
    var mods = readWord1();
    if (mods && !/^[gmsiy]*$/.test(mods)) raise(start, "Invalid regexp flag");
    return finishToken(_regexp, new RegExp(content, mods));
  }

  // Read an integer in the given radix. Return null if zero digits
  // were read, the integer value otherwise. When `len` is given, this
  // will return `null` unless the integer has exactly `len` digits.

  function readInt(radix, len) {
    var start = tokPos, total = 0;
    for (var i = 0, e = len == null ? Infinity : len; i < e; ++i) {
      var code = input.charCodeAt(tokPos), val;
      if (code >= 97) val = code - 97 + 10; // a
      else if (code >= 65) val = code - 65 + 10; // A
      else if (code >= 48 && code <= 57) val = code - 48; // 0-9
      else val = Infinity;
      if (val >= radix) break;
      ++tokPos;
      total = total * radix + val;
    }
    if (tokPos === start || len != null && tokPos - start !== len) return null;

    return total;
  }

  function readHexNumber(finisher) {
    tokPos += 2; // 0x
    var val = readInt(16);
    if (val == null) raise(tokStart + 2, "Expected hexadecimal number");
    if (isIdentifierStart(input.charCodeAt(tokPos))) raise(tokPos, "Identifier directly after number");
    return finisher(_num, val);
  }

  // Read an integer, octal integer, or floating-point number.

  function readNumber(startsWithDot, finisher) {
    var start = tokPos, isFloat = false, octal = input.charCodeAt(tokPos) === 48;
    if (!startsWithDot && readInt(10) === null) raise(start, "Invalid number");
    if (input.charCodeAt(tokPos) === 46) {
      ++tokPos;
      readInt(10);
      isFloat = true;
    }
    var next = input.charCodeAt(tokPos);
    if (next === 69 || next === 101) { // 'eE'
      next = input.charCodeAt(++tokPos);
      if (next === 43 || next === 45) ++tokPos; // '+-'
      if (readInt(10) === null) raise(start, "Invalid number");
      isFloat = true;
    }
    if (isIdentifierStart(input.charCodeAt(tokPos))) raise(tokPos, "Identifier directly after number");

    var str = input.slice(start, tokPos), val;
    if (isFloat) val = parseFloat(str);
    else if (!octal || str.length === 1) val = parseInt(str, 10);
    else if (/[89]/.test(str) || strict) raise(start, "Invalid number");
    else val = parseInt(str, 8);
    return finisher(_num, val);
  }

  // Read a string value, interpreting backslash-escapes.

  var rs_str = [];

  function readString(quote, finisher) {
    tokPos++;
    var out = "";
    for (;;) {
      if (tokPos >= inputLen) raise(tokStart, "Unterminated string constant");
      var ch = input.charCodeAt(tokPos);
      if (ch === quote) {
        ++tokPos;
        return finisher(_string, out);
      }
      if (ch === 92) { // '\'
        ch = input.charCodeAt(++tokPos);
        var octal = /^[0-7]+/.exec(input.slice(tokPos, tokPos + 3));
        if (octal) octal = octal[0];
        while (octal && parseInt(octal, 8) > 255) octal = octal.slice(0, octal.length - 1);
        if (octal === "0") octal = null;
        ++tokPos;
        if (octal) {
          if (strict) raise(tokPos - 2, "Octal literal in strict mode");
          out += String.fromCharCode(parseInt(octal, 8));
          tokPos += octal.length - 1;
        } else {
          switch (ch) {
          case 110: out += "\n"; break; // 'n' -> '\n'
          case 114: out += "\r"; break; // 'r' -> '\r'
          case 120: out += String.fromCharCode(readHexChar(2)); break; // 'x'
          case 117: out += String.fromCharCode(readHexChar(4)); break; // 'u'
          case 85: out += String.fromCharCode(readHexChar(8)); break; // 'U'
          case 116: out += "\t"; break; // 't' -> '\t'
          case 98: out += "\b"; break; // 'b' -> '\b'
          case 118: out += "\u000b"; break; // 'v' -> '\u000b'
          case 102: out += "\f"; break; // 'f' -> '\f'
          case 48: out += "\0"; break; // 0 -> '\0'
          case 13: if (input.charCodeAt(tokPos) === 10) ++tokPos; // '\r\n'
          case 10: // ' \n'
            if (options.locations) { tokLineStart = tokPos; ++tokCurLine; }
            break;
          default: out += String.fromCharCode(ch); break;
          }
        }
      } else {
        if (ch === 13 || ch === 10 || ch === 8232 || ch === 8329) raise(tokStart, "Unterminated string constant");
        out += String.fromCharCode(ch); // '\'
        ++tokPos;
      }
    }
  }

  // Used to read character escape sequences ('\x', '\u', '\U').

  function readHexChar(len) {
    var n = readInt(16, len);
    if (n === null) raise(tokStart, "Bad character escape sequence");
    return n;
  }

  // Used to signal to callers of `readWord1` whether the word
  // contained any escape sequences. This is needed because words with
  // escape sequences must not be interpreted as keywords.

  var containsEsc;

  // Read an identifier, and return it as a string. Sets `containsEsc`
  // to whether the word contained a '\u' escape.
  //
  // Only builds up the word character-by-character when it actually
  // containeds an escape, as a micro-optimization.

  function readWord1() {
    containsEsc = false;
    var word, first = true, start = tokPos;
    for (;;) {
      var ch = input.charCodeAt(tokPos);
      if (isIdentifierChar(ch)) {
        if (containsEsc) word += input.charAt(tokPos);
        ++tokPos;
      } else if (ch === 92) { // "\"
        if (!containsEsc) word = input.slice(start, tokPos);
        containsEsc = true;
        if (input.charCodeAt(++tokPos) != 117) // "u"
          raise(tokPos, "Expecting Unicode escape sequence \\uXXXX");
        ++tokPos;
        var esc = readHexChar(4);
        var escStr = String.fromCharCode(esc);
        if (!escStr) raise(tokPos - 1, "Invalid Unicode escape");
        if (!(first ? isIdentifierStart(esc) : isIdentifierChar(esc)))
          raise(tokPos - 4, "Invalid Unicode escape");
        word += escStr;
      } else {
        break;
      }
      first = false;
    }
    return containsEsc ? word : input.slice(start, tokPos);
  }

  // Read an identifier or keyword token. Will check for reserved
  // words when necessary. Argument preReadWord is used to concatenate
  // The word is then passed in from caller.

  function readWord(preReadWord) {
    var word = preReadWord || readWord1();
    var type = _name;
    var reservedError;
    if (options.preprocess) {
      var macro;
      if (preprocessStackLastItem) {
        // If the current macro has parameters check if this word is one of them and should be translated
        if (preprocessStackLastItem.parameterDict && preprocessStackLastItem.macro.isParameterFunction()(word)) {
          macro = preprocessStackLastItem.parameterDict[word];
        }
      }
      // Does the word match against any of the known macro names
      if (!macro && options.preprocessIsMacro(word))
        macro = options.preprocessGetMacro(word);
      if (macro) {
        var macroStart = tokStart;
        var parameters;
        var hasParameters = macro.parameters;
        var nextIsParenL;
        if (hasParameters)
          nextIsParenL = tokPos < inputLen && input.charCodeAt(tokPos) === 40; // '('
        if (!hasParameters || nextIsParenL) {
          // Now we know that we have a matching macro. Get parameters if needed
          var macroString = macro.macro;
          var lastTokPos = tokPos;
          if (nextIsParenL) {
            var first = true;
            var noParams = 0;
            parameters = Object.create(null);
            preprocessReadToken();
            preprocessMacroParameterListMode = true;
            preprocessExpect(_parenL);
            lastTokPos = tokPos;
            while (!preprocessEat(_parenR)) {
              if (!first) preprocessExpect(_comma, "Expected ',' between macro parameters"); else first = false;
              var ident = hasParameters[noParams++];
              var val = preTokVal;
              preprocessExpect(_preprocessParamItem);
              parameters[ident] = new Macro(ident, val);
              lastTokPos = tokPos;
            }
            preprocessMacroParameterListMode = false;
          }
          // If the macro defines anything add it to the preprocess input stack
          if (macroString) {
            preprocessStackLastItem = {macro: macro, parameterDict: parameters, start: macroStart, end:lastTokPos, input: input, inputLen: inputLen, lastStart: tokStart, lastEnd: lastTokPos};
            preprocessStack.push(preprocessStackLastItem);
            input = macroString;
            inputLen = macroString.length;
            tokPos = 0;
          }
          // Now read the next token
          return next();
        }
      }
    }

    if (!containsEsc) {
      if (isKeyword(word)) type = keywordTypes[word];
      else if (options.objj && isKeywordObjJ(word)) type = keywordTypesObjJ[word];
      else if (options.forbidReserved &&
               (options.ecmaVersion === 3 ? isReservedWord3 : isReservedWord5)(word) ||
               strict && isStrictReservedWord(word))
        raise(tokStart, "The keyword '" + word + "' is reserved");
    }
    return finishToken(type, word);
  }

  var Macro = exports.Macro = function Macro(ident, macro, parameters) {
    this.identifier = ident;
    if (macro) this.macro = macro;
    if (parameters) this.parameters = parameters;
  }

  Macro.prototype.isParameterFunction = function() {
    return this.isParameterFunctionVar || (this.isParameterFunctionVar = makePredicate((this.parameters || []).join(" ")));
  }

  // ## Parser

  // A recursive descent parser operates by defining functions for all
  // syntactic elements, and recursively calling those, each function
  // advancing the input stream and returning an AST node. Precedence
  // of constructs (for example, the fact that `!x[1]` means `!(x[1])`
  // instead of `(!x)[1]` is handled by the fact that the parser
  // function that parses unary prefix operators is called first, and
  // in turn calls the function that parses `[]` subscripts — that
  // way, it'll receive the node for `x[1]` already parsed, and wraps
  // *that* in the unary operator node.
  //
  // Acorn uses an [operator precedence parser][opp] to handle binary
  // operator precedence, because it is much more compact than using
  // the technique outlined above, which uses different, nesting
  // functions to specify precedence, for all of the ten binary
  // precedence levels that JavaScript defines.
  //
  // [opp]: http://en.wikipedia.org/wiki/Operator-precedence_parser

  // ### Parser utilities

  // Continue to the next token.

  function next() {
    lastStart = tokStart;
    lastEnd = tokEnd;
    lastEndLoc = tokEndLoc;
    nodeMessageSendObjectExpression = null;
    readToken();
  }

  // Enter strict mode. Re-reads the next token to please pedantic
  // tests ("use strict"; 010; -- should fail).

  function setStrict(strct) {
    strict = strct;
    tokPos = lastEnd;
    while (tokPos < tokLineStart) {
      tokLineStart = input.lastIndexOf("\n", tokLineStart - 2) + 1;
      --tokCurLine;
    }
    skipSpace();
    readToken();
  }

  // Start an AST node, attaching a start offset and optionally a
  // `commentsBefore` property to it.

  function node_t() {
    this.type = null;
    this.start = tokStart;
    this.end = null;
  }

  function node_loc_t() {
    this.start = tokStartLoc;
    this.end = null;
    if (sourceFile !== null) this.source = sourceFile;
  }

  function startNode() {
    var node = new node_t();
    if (options.trackComments && tokCommentsBefore) {
      node.commentsBefore = tokCommentsBefore;
      tokCommentsBefore = null;
    }
    if (options.trackSpaces && tokSpacesBefore) {
      node.spacesBefore = tokSpacesBefore;
      tokSpacesBefore = null;
    }
    if (options.locations)
      node.loc = new node_loc_t();
    if (options.ranges)
      node.range = [tokStart, 0];
    return node;
  }

  // Start a node whose start offset/comments information should be
  // based on the start of another node. For example, a binary
  // operator node is only started after its left-hand side has
  // already been parsed.

  function startNodeFrom(other) {
    var node = new node_t();
    node.start = other.start;
    if (other.commentsBefore) {
      node.commentsBefore = other.commentsBefore;
      delete other.commentsBefore;
    }
    if (other.spacesBefore) {
      node.spacesBefore = other.spacesBefore;
      delete other.spacesBefore;
    }
    if (options.locations) {
      node.loc = new node_loc_t();
      node.loc.start = other.loc.start;
    }
    if (options.ranges)
      node.range = [other.range[0], 0];

    return node;
  }

  // Finish an AST node, adding `type`, `end`, and `commentsAfter`
  // properties.
  //
  // We keep track of the last node that we finished, in order
  // 'bubble' `commentsAfter` properties up to the biggest node. I.e.
  // in '`1 + 1 // foo', the comment should be attached to the binary
  // operator node, not the second literal node. The same is done on
  // `spacesAfter`

  var lastFinishedNode;

  function finishNode(node, type) {
    node.type = type;
    node.end = lastEnd;
    if (options.trackComments) {
      if (lastTokCommentsAfter) {
        node.commentsAfter = lastTokCommentsAfter;
        lastTokCommentsAfter = null;
      } else if (lastFinishedNode && lastFinishedNode.end === lastEnd &&
                 lastFinishedNode.commentsAfter) {
        node.commentsAfter = lastFinishedNode.commentsAfter;
        delete lastFinishedNode.commentsAfter;
      }
      if (!options.trackSpaces)
        lastFinishedNode = node;
    }
    if (options.trackSpaces) {
      if (lastTokSpacesAfter) {
        node.spacesAfter = lastTokSpacesAfter;
        lastTokSpacesAfter = null;
      } else if (lastFinishedNode && lastFinishedNode.end === lastEnd &&
                 lastFinishedNode.spacesAfter) {
        node.spacesAfter = lastFinishedNode.spacesAfter;
        delete lastFinishedNode.spacesAfter;
      }
      lastFinishedNode = node;
    }
    if (options.locations)
      node.loc.end = lastEndLoc;
    if (options.ranges)
      node.range[1] = lastEnd;
    return node;
  }

  // Test whether a statement node is the string literal `"use strict"`.

  function isUseStrict(stmt) {
    return options.ecmaVersion >= 5 && stmt.type === "ExpressionStatement" &&
      stmt.expression.type === "Literal" && stmt.expression.value === "use strict";
  }

  // Predicate that tests whether the next token is of the given
  // type, and if yes, consumes it as a side effect.

  function eat(type) {
    if (tokType === type) {
      next();
      return true;
    }
  }

  // Test whether a semicolon can be inserted at the current position.

  function canInsertSemicolon() {
    return !options.strictSemicolons &&
      (tokType === _eof || tokType === _braceR || newline.test(tokInput.slice(lastEnd, tokStart)) ||
        (nodeMessageSendObjectExpression && options.objj));
  }

  // Consume a semicolon, or, failing that, see if we are allowed to
  // pretend that there is a semicolon at this position.

  function semicolon() {
    if (!eat(_semi) && !canInsertSemicolon()) raise(tokStart, "Expected a semicolon");
  }

  // Expect a token of a given type. If found, consume it, otherwise,
  // raise with errorMessage or an unexpected token error.

  function expect(type, errorMessage) {
    if (tokType === type) next();
    else errorMessage ? raise(tokStart, errorMessage) : unexpected();
  }

  // Raise an unexpected token error.

  function unexpected() {
    raise(tokStart, "Unexpected token");
  }

  // Verify that a node is an lval — something that can be assigned
  // to.

  function checkLVal(expr) {
    if (expr.type !== "Identifier" && expr.type !== "MemberExpression" && expr.type !== "Dereference")
      raise(expr.start, "Assigning to rvalue");
    if (strict && expr.type === "Identifier" && isStrictBadIdWord(expr.name))
      raise(expr.start, "Assigning to " + expr.name + " in strict mode");
  }

  // ### Statement parsing

  // Parse a program. Initializes the parser, reads any number of
  // statements, and wraps them in a Program node.  Optionally takes a
  // `program` argument.  If present, the statements will be appended
  // to its body instead of creating a new node.

  function parseTopLevel(program) {
    lastStart = lastEnd = tokPos;
    if (options.locations) lastEndLoc = new line_loc_t;
    inFunction = strict = null;
    labels = [];
    readToken();

    var node = program || startNode(), first = true;
    if (!program) node.body = [];
    while (tokType !== _eof) {
      var stmt = parseStatement();
      node.body.push(stmt);
      if (first && isUseStrict(stmt)) setStrict(true);
      first = false;
    }
    return finishNode(node, "Program");
  }

  var loopLabel = {kind: "loop"}, switchLabel = {kind: "switch"};

  // Parse a single statement.
  //
  // If expecting a statement and finding a slash operator, parse a
  // regular expression literal. This is to handle cases like
  // `if (foo) /blah/.exec(foo);`, where looking at the previous token
  // does not help.

  function parseStatement() {
    if (tokType === _slash || tokType === _assign && tokVal == "/=")
      readToken(true);

    var starttype = tokType, node = startNode();

    // This is a special case when trying figure out if this is a subscript to the former line or a new send message statement on this line...
    if (nodeMessageSendObjectExpression) {
        node.expression = parseMessageSendExpression(nodeMessageSendObjectExpression, nodeMessageSendObjectExpression.object);
        semicolon();
        return finishNode(node, "ExpressionStatement");
    }

    // Most types of statements are recognized by the keyword they
    // start with. Many are trivial to parse, some require a bit of
    // complexity.

    switch (starttype) {
    case _break: case _continue:
      next();
      var isBreak = starttype === _break;
      if (eat(_semi) || canInsertSemicolon()) node.label = null;
      else if (tokType !== _name) unexpected();
      else {
        node.label = parseIdent();
        semicolon();
      }

      // Verify that there is an actual destination to break or
      // continue to.
      for (var i = 0; i < labels.length; ++i) {
        var lab = labels[i];
        if (node.label == null || lab.name === node.label.name) {
          if (lab.kind != null && (isBreak || lab.kind === "loop")) break;
          if (node.label && isBreak) break;
        }
      }
      if (i === labels.length) raise(node.start, "Unsyntactic " + starttype.keyword);
      return finishNode(node, isBreak ? "BreakStatement" : "ContinueStatement");

    case _debugger:
      next();
      semicolon();
      return finishNode(node, "DebuggerStatement");

    case _do:
      next();
      labels.push(loopLabel);
      node.body = parseStatement();
      labels.pop();
      expect(_while, "Expected 'while' at end of do statement");
      node.test = parseParenExpression();
      semicolon();
      return finishNode(node, "DoWhileStatement");

      // Disambiguating between a `for` and a `for`/`in` loop is
      // non-trivial. Basically, we have to parse the init `var`
      // statement or expression, disallowing the `in` operator (see
      // the second parameter to `parseExpression`), and then check
      // whether the next token is `in`. When there is no init part
      // (semicolon immediately after the opening parenthesis), it is
      // a regular `for` loop.

    case _for:
      next();
      labels.push(loopLabel);
      expect(_parenL, "Expected '(' after 'for'");
      if (tokType === _semi) return parseFor(node, null);
      if (tokType === _var) {
        var init = startNode();
        next();
        parseVar(init, true);
        if (init.declarations.length === 1 && eat(_in))
          return parseForIn(node, init);
        return parseFor(node, init);
      }
      var init = parseExpression(false, true);
      if (eat(_in)) {checkLVal(init); return parseForIn(node, init);}
      return parseFor(node, init);

    case _function:
      next();
      return parseFunction(node, true);

    case _if:
      next();
      node.test = parseParenExpression();
      node.consequent = parseStatement();
      node.alternate = eat(_else) ? parseStatement() : null;
      return finishNode(node, "IfStatement");

    case _return:
      if (!inFunction) raise(tokStart, "'return' outside of function");
      next();

      // In `return` (and `break`/`continue`), the keywords with
      // optional arguments, we eagerly look for a semicolon or the
      // possibility to insert one.

      if (eat(_semi) || canInsertSemicolon()) node.argument = null;
      else { node.argument = parseExpression(); semicolon(); }
      return finishNode(node, "ReturnStatement");

    case _switch:
      next();
      node.discriminant = parseParenExpression();
      node.cases = [];
      expect(_braceL, "Expected '{' in switch statement");
      labels.push(switchLabel);

      // Statements under must be grouped (by label) in SwitchCase
      // nodes. `cur` is used to keep the node that we are currently
      // adding statements to.

      for (var cur, sawDefault; tokType != _braceR;) {
        if (tokType === _case || tokType === _default) {
          var isCase = tokType === _case;
          if (cur) finishNode(cur, "SwitchCase");
          node.cases.push(cur = startNode());
          cur.consequent = [];
          next();
          if (isCase) cur.test = parseExpression();
          else {
            if (sawDefault) raise(lastStart, "Multiple default clauses"); sawDefault = true;
            cur.test = null;
          }
          expect(_colon, "Expected ':' after case clause");
        } else {
          if (!cur) unexpected();
          cur.consequent.push(parseStatement());
        }
      }
      if (cur) finishNode(cur, "SwitchCase");
      next(); // Closing brace
      labels.pop();
      return finishNode(node, "SwitchStatement");

    case _throw:
      next();
      if (newline.test(tokInput.slice(lastEnd, tokStart)))
        raise(lastEnd, "Illegal newline after throw");
      node.argument = parseExpression();
      semicolon();
      return finishNode(node, "ThrowStatement");

    case _try:
      next();
      node.block = parseBlock();
      node.handler = null;
      if (tokType === _catch) {
        var clause = startNode();
        next();
        expect(_parenL, "Expected '(' after 'catch'");
        clause.param = parseIdent();
        if (strict && isStrictBadIdWord(clause.param.name))
          raise(clause.param.start, "Binding " + clause.param.name + " in strict mode");
        expect(_parenR, "Expected closing ')' after catch");
        clause.guard = null;
        clause.body = parseBlock();
        node.handler = finishNode(clause, "CatchClause");
      }
      node.guardedHandlers = empty;
      node.finalizer = eat(_finally) ? parseBlock() : null;
      if (!node.handler && !node.finalizer)
        raise(node.start, "Missing catch or finally clause");
      return finishNode(node, "TryStatement");

    case _var:
      next();
      node = parseVar(node);
      semicolon();
      return node;

    case _while:
      next();
      node.test = parseParenExpression();
      labels.push(loopLabel);
      node.body = parseStatement();
      labels.pop();
      return finishNode(node, "WhileStatement");

    case _with:
      if (strict) raise(tokStart, "'with' in strict mode");
      next();
      node.object = parseParenExpression();
      node.body = parseStatement();
      return finishNode(node, "WithStatement");

    case _braceL:
      return parseBlock();

    case _semi:
      next();
      return finishNode(node, "EmptyStatement");

    // Objective-J
    case _interface:
      if (options.objj) {
        next();
        node.classname = parseIdent(true);
        if (eat(_colon))
          node.superclassname = parseIdent(true);
        else if (eat(_parenL)) {
          node.categoryname = parseIdent(true);
          expect(_parenR, "Expected closing ')' after category name");
        }
        if (tokVal === '<') {
          next();
          var protocols = [],
              first = true;
          node.protocols = protocols;
          while (tokVal !== '>') {
            if (!first)
              expect(_comma, "Expected ',' between protocol names");
            else first = false;
            protocols.push(parseIdent(true));
          }
          next();
        }
        if (eat(_braceL)) {
          node.ivardeclarations = [];
          for (;;) {
            if (eat(_braceR)) break;
            parseIvarDeclaration(node);
          }
          node.endOfIvars = tokStart;
        }
        node.body = [];
        while(!eat(_end)) {
          if (tokType === _eof) raise(tokPos, "Expected '@end' after '@interface'");
          node.body.push(parseClassElement());
        }
        return finishNode(node, "InterfaceDeclarationStatement");
      }
      break;

    // Objective-J
    case _implementation:
      if (options.objj) {
        next();
        node.classname = parseIdent(true);
        if (eat(_colon))
          node.superclassname = parseIdent(true);
        else if (eat(_parenL)) {
          node.categoryname = parseIdent(true);
          expect(_parenR, "Expected closing ')' after category name");
        }
        if (tokVal === '<') {
          next();
          var protocols = [],
              first = true;
          node.protocols = protocols;
          while (tokVal !== '>') {
            if (!first)
              expect(_comma, "Expected ',' between protocol names");
            else first = false;
            protocols.push(parseIdent(true));
          }
          next();
        }
        if (eat(_braceL)) {
          node.ivardeclarations = [];
          for (;;) {
            if (eat(_braceR)) break;
            parseIvarDeclaration(node);
          }
          node.endOfIvars = tokStart;
        }
        node.body = [];
        while(!eat(_end)) {
          if (tokType === _eof) raise(tokPos, "Expected '@end' after '@implementation'");
          node.body.push(parseClassElement());
        }
        return finishNode(node, "ClassDeclarationStatement");
      }
      break;

    // Objective-J
    case _protocol:
      // If next token is a left parenthesis it is a ProtocolLiteral expression so bail out
      if (options.objj && input.charCodeAt(tokPos) !== 40) { // '('
        next();
        node.protocolname = parseIdent(true);
        if (tokVal === '<') {
          next();
          var protocols = [],
              first = true;
          node.protocols = protocols;
          while (tokVal !== '>') {
            if (!first)
              expect(_comma, "Expected ',' between protocol names");
            else first = false;
            protocols.push(parseIdent(true));
          }
          next();
        }
        while(!eat(_end)) {
          if (tokType === _eof) raise(tokPos, "Expected '@end' after '@protocol'");
          if (eat(_required)) continue;
          if (eat(_optional)) {
            while(!eat(_required) && tokType !== _end) {
              (node.optional || (node.optional = [])).push(parseProtocolClassElement());
            }
          } else {
            (node.required || (node.required = [])).push(parseProtocolClassElement());
          }
        }
        return finishNode(node, "ProtocolDeclarationStatement");
      }
      break;

    // Objective-J
    case _import:
      if (options.objj) {
        next();
        if (tokType === _string)
          node.localfilepath = true;
        else if (tokType ===_filename)
          node.localfilepath = false;
        else
          unexpected();

        node.filename = parseStringNumRegExpLiteral();
        return finishNode(node, "ImportStatement");
      }
      break;

    // Objective-J
    case _preprocess:
      if (options.objj) {
        next();
        return finishNode(node, "PreprocessStatement");
      }
      break;

    // Objective-J
    case _class:
      if (options.objj) {
        next();
        node.id = parseIdent(false);
        return finishNode(node, "ClassStatement");
      }
      break;

    // Objective-J
    case _global:
      if (options.objj) {
        next();
        node.id = parseIdent(false);
        return finishNode(node, "GlobalStatement");
      }
      break;
    }

      // The indentation is one step to the right here to make sure it
      // is the same as in the original acorn parser. Easier merge

      // If the statement does not start with a statement keyword or a
      // brace, it's an ExpressionStatement or LabeledStatement. We
      // simply start parsing an expression, and afterwards, if the
      // next token is a colon and the expression was a simple
      // Identifier node, we switch to interpreting it as a label.

      var maybeName = tokVal, expr = parseExpression();
      if (starttype === _name && expr.type === "Identifier" && eat(_colon)) {
        for (var i = 0; i < labels.length; ++i)
          if (labels[i].name === maybeName) raise(expr.start, "Label '" + maybeName + "' is already declared");
        var kind = tokType.isLoop ? "loop" : tokType === _switch ? "switch" : null;
        labels.push({name: maybeName, kind: kind});
        node.body = parseStatement();
        labels.pop();
        node.label = expr;
        return finishNode(node, "LabeledStatement");
      } else {
        node.expression = expr;
        semicolon();
        return finishNode(node, "ExpressionStatement");
      }
  }

  function parseIvarDeclaration(node) {
    var outlet;
    if (eat(_outlet))
      outlet = true;
    var type = parseObjectiveJType();
    if (strict && isStrictBadIdWord(type.name))
      raise(type.start, "Binding " + type.name + " in strict mode");
    for (;;) {
      var decl = startNode();
      if (outlet)
        decl.outlet = outlet;
      decl.ivartype = type;
      decl.id = parseIdent();
      if (strict && isStrictBadIdWord(decl.id.name))
        raise(decl.id.start, "Binding " + decl.id.name + " in strict mode");
      if (eat(_accessors)) {
        decl.accessors = {};
        if (eat(_parenL)) {
          if (!eat(_parenR)) {
            for (;;) {
              var config = parseIdent(true);
              switch(config.name) {
                case "property":
                case "getter":
                  expect(_eq, "Expected '=' after 'getter' accessor attribute");
                  decl.accessors[config.name] = parseIdent(true);
                  break;

                case "setter":
                  expect(_eq, "Expected '=' after 'setter' accessor attribute");
                  var setter = parseIdent(true);
                  decl.accessors[config.name] = setter;
                  if (eat(_colon))
                    setter.end = tokStart;
                  setter.name += ":"
                  break;

                case "readwrite":
                case "readonly":
                case "copy":
                  decl.accessors[config.name] = true;
                  break;

                default:
                  raise(config.start, "Unknown accessors attribute '" + config.name + "'");
              }
              if (!eat(_comma)) break;
            }
            expect(_parenR, "Expected closing ')' after accessor attributes");
          }
        }
      }
      finishNode(decl, "IvarDeclaration")
      node.ivardeclarations.push(decl);
      if (!eat(_comma)) break;
    }
    semicolon();
  }

  function parseMethodDeclaration(node) {
    node.methodtype = tokVal;
    expect(_plusmin, "Method declaration must start with '+' or '-'");
    // If we find a '(' we have a return type to parse
    if (eat(_parenL)) {
      var typeNode = startNode();
      if (eat(_action)) {
        node.action = finishNode(typeNode, "ObjectiveJActionType");
        typeNode = startNode();
      }
      if (!eat(_parenR)) {
        node.returntype = parseObjectiveJType(typeNode);
        expect(_parenR, "Expected closing ')' after method return type");
      }
    }
    // Now we parse the selector
    var first = true,
        selectors = [],
        args = [];
    node.selectors = selectors;
    node.arguments = args;
    for (;;) {
      if (tokType !== _colon) {
        selectors.push(parseIdent(true));
        if (first && tokType !== _colon) break;
      } else
        selectors.push(null);
      expect(_colon, "Expected ':' in selector");
      var argument = {};
      args.push(argument);
      if (eat(_parenL)) {
        argument.type = parseObjectiveJType();
        expect(_parenR, "Expected closing ')' after method argument type");
      }
      argument.identifier = parseIdent(false);
      if (tokType === _braceL || tokType === _semi) break;
      if (eat(_comma)) {
        expect(_dotdotdot, "Expected '...' after ',' in method declaration");
        node.parameters = true;
        break;
      }
      first = false;
    }
  }

  function parseClassElement() {
    var element = startNode();
    if (tokVal === '+' || tokVal === '-') {
      parseMethodDeclaration(element);
      eat(_semi);
      element.startOfBody = lastEnd;
      // Start a new scope with regard to labels and the `inFunction`
      // flag (restore them to their old value afterwards).
      var oldInFunc = inFunction, oldLabels = labels;
      inFunction = true; labels = [];
      element.body = parseBlock(true);
      inFunction = oldInFunc; labels = oldLabels;
      return finishNode(element, "MethodDeclarationStatement");
    } else
      return parseStatement();
  }

  function parseProtocolClassElement() {
    var element = startNode();
    parseMethodDeclaration(element);

    semicolon();
    return finishNode(element, "MethodDeclarationStatement");
  }

  // Used for constructs like `switch` and `if` that insist on
  // parentheses around their expression.

  function parseParenExpression() {
    expect(_parenL, "Expected '(' before expression");
    var val = parseExpression();
    expect(_parenR, "Expected closing ')' after expression");
    return val;
  }

  // Parse a semicolon-enclosed block of statements, handling `"use
  // strict"` declarations when `allowStrict` is true (used for
  // function bodies).

  function parseBlock(allowStrict) {
    var node = startNode(), first = true, strict = false, oldStrict;
    node.body = [];
    expect(_braceL, "Expected '{' before block");
    while (!eat(_braceR)) {
      var stmt = parseStatement();
      node.body.push(stmt);
      if (first && allowStrict && isUseStrict(stmt)) {
        oldStrict = strict;
        setStrict(strict = true);
      }
      first = false;
    }
    if (strict && !oldStrict) setStrict(false);
    return finishNode(node, "BlockStatement");
  }

  // Parse a regular `for` loop. The disambiguation code in
  // `parseStatement` will already have parsed the init statement or
  // expression.

  function parseFor(node, init) {
    node.init = init;
    expect(_semi, "Expected ';' in for statement");
    node.test = tokType === _semi ? null : parseExpression();
    expect(_semi, "Expected ';' in for statement");
    node.update = tokType === _parenR ? null : parseExpression();
    expect(_parenR, "Expected closing ')' in for statement");
    node.body = parseStatement();
    labels.pop();
    return finishNode(node, "ForStatement");
  }

  // Parse a `for`/`in` loop.

  function parseForIn(node, init) {
    node.left = init;
    node.right = parseExpression();
    expect(_parenR, "Expected closing ')' in for statement");
    node.body = parseStatement();
    labels.pop();
    return finishNode(node, "ForInStatement");
  }

  // Parse a list of variable declarations.

  function parseVar(node, noIn) {
    node.declarations = [];
    node.kind = "var";
    for (;;) {
      var decl = startNode();
      decl.id = parseIdent();
      if (strict && isStrictBadIdWord(decl.id.name))
        raise(decl.id.start, "Binding " + decl.id.name + " in strict mode");
      decl.init = eat(_eq) ? parseExpression(true, noIn) : null;
      node.declarations.push(finishNode(decl, "VariableDeclarator"));
      if (!eat(_comma)) break;
    }
    return finishNode(node, "VariableDeclaration");
  }

  // ### Expression parsing

  // These nest, from the most general expression type at the top to
  // 'atomic', nondivisible expression types at the bottom. Most of
  // the functions will simply let the function(s) below them parse,
  // and, *if* the syntactic construct they handle is present, wrap
  // the AST node that the inner parser gave them in another node.

  // Parse a full expression. The arguments are used to forbid comma
  // sequences (in argument lists, array literals, or object literals)
  // or the `in` operator (in for loops initalization expressions).

  function parseExpression(noComma, noIn) {
    var expr = parseMaybeAssign(noIn);
    if (!noComma && tokType === _comma) {
      var node = startNodeFrom(expr);
      node.expressions = [expr];
      while (eat(_comma)) node.expressions.push(parseMaybeAssign(noIn));
      return finishNode(node, "SequenceExpression");
    }
    return expr;
  }

  // Parse an assignment expression. This includes applications of
  // operators like `+=`.

  function parseMaybeAssign(noIn) {
    var left = parseMaybeConditional(noIn);
    if (tokType.isAssign) {
      var node = startNodeFrom(left);
      node.operator = tokVal;
      node.left = left;
      next();
      node.right = parseMaybeAssign(noIn);
      checkLVal(left);
      return finishNode(node, "AssignmentExpression");
    }
    return left;
  }

  // Parse a ternary conditional (`?:`) operator.

  function parseMaybeConditional(noIn) {
    var expr = parseExprOps(noIn);
    if (eat(_question)) {
      var node = startNodeFrom(expr);
      node.test = expr;
      node.consequent = parseExpression(true);
      expect(_colon, "Expected ':' in conditional expression");
      node.alternate = parseExpression(true, noIn);
      return finishNode(node, "ConditionalExpression");
    }
    return expr;
  }

  // Start the precedence parser.

  function parseExprOps(noIn) {
    return parseExprOp(parseMaybeUnary(), -1, noIn);
  }

  // Parse binary operators with the operator precedence parsing
  // algorithm. `left` is the left-hand side of the operator.
  // `minPrec` provides context that allows the function to stop and
  // defer further parser to one of its callers when it encounters an
  // operator that has a lower precedence than the set it is parsing.

  function parseExprOp(left, minPrec, noIn) {
    var prec = tokType.binop;
    if (prec != null && (!noIn || tokType !== _in)) {
      if (prec > minPrec) {
        var node = startNodeFrom(left);
        node.left = left;
        node.operator = tokVal;
        next();
        node.right = parseExprOp(parseMaybeUnary(), prec, noIn);
        var node = finishNode(node, /&&|\|\|/.test(node.operator) ? "LogicalExpression" : "BinaryExpression");
        return parseExprOp(node, minPrec, noIn);
      }
    }
    return left;
  }

  // Parse unary operators, both prefix and postfix.

  function parseMaybeUnary() {
    if (tokType.prefix) {
      var node = startNode(), update = tokType.isUpdate;
      node.operator = tokVal;
      node.prefix = true;
      tokRegexpAllowed = true;
      next();
      node.argument = parseMaybeUnary();
      if (update) checkLVal(node.argument);
      else if (strict && node.operator === "delete" &&
               node.argument.type === "Identifier")
        raise(node.start, "Deleting local variable in strict mode");
      return finishNode(node, update ? "UpdateExpression" : "UnaryExpression");
    }
    var expr = parseExprSubscripts();
    while (tokType.postfix && !canInsertSemicolon()) {
      var node = startNodeFrom(expr);
      node.operator = tokVal;
      node.prefix = false;
      node.argument = expr;
      checkLVal(expr);
      next();
      expr = finishNode(node, "UpdateExpression");
    }
    return expr;
  }

  // Parse call, dot, and `[]`-subscript expressions.

  function parseExprSubscripts() {
    return parseSubscripts(parseExprAtom());
  }

  function parseSubscripts(base, noCalls) {
    if (eat(_dot)) {
      var node = startNodeFrom(base);
      node.object = base;
      node.property = parseIdent(true);
      node.computed = false;
      return parseSubscripts(finishNode(node, "MemberExpression"), noCalls);
    } else {
      if (options.objj) var messageSendNode = startNode();
      if (eat(_bracketL)) {
        var expr = parseExpression();
        if (options.objj && tokType !== _bracketR) {
          messageSendNode.object = expr;
          nodeMessageSendObjectExpression = messageSendNode;
          return base;
        }
        var node = startNodeFrom(base);
        node.object = base;
        node.property = expr;
        node.computed = true;
        expect(_bracketR, "Expected closing ']' in subscript");
        return parseSubscripts(finishNode(node, "MemberExpression"), noCalls);
      } else if (!noCalls && eat(_parenL)) {
        var node = startNodeFrom(base);
        node.callee = base;
        node.arguments = parseExprList(_parenR, tokType === _parenR ? null : parseExpression(true), false);
        return parseSubscripts(finishNode(node, "CallExpression"), noCalls);
      }
    }
    return base;
  }

  // Parse an atomic expression — either a single token that is an
  // expression, an expression started by a keyword like `function` or
  // `new`, or an expression wrapped in punctuation like `()`, `[]`,
  // or `{}`.

  function parseExprAtom() {
    switch (tokType) {
    case _this:
      var node = startNode();
      next();
      return finishNode(node, "ThisExpression");
    case _name:
      return parseIdent();
    case _num: case _string: case _regexp:
      return parseStringNumRegExpLiteral();

    case _null: case _true: case _false:
      var node = startNode();
      node.value = tokType.atomValue;
      node.raw = tokType.keyword;
      next();
      return finishNode(node, "Literal");

    case _parenL:
      var tokStartLoc1 = tokStartLoc, tokStart1 = tokStart;
      next();
      var val = parseExpression();
      val.start = tokStart1;
      val.end = tokEnd;
      if (options.locations) {
        val.loc.start = tokStartLoc1;
        val.loc.end = tokEndLoc;
      }
      if (options.ranges)
        val.range = [tokStart1, tokEnd];
      expect(_parenR, "Expected closing ')' in expression");
      return val;

    case _arrayLiteral:
      var node = startNode(),
          firstExpr = null;

      next();
      expect(_bracketL, "Expected '[' at beginning of array literal");

      if (tokType !== _bracketR)
        firstExpr = parseExpression(true, true);

      node.elements = parseExprList(_bracketR, firstExpr, true, true);
      return finishNode(node, "ArrayLiteral");

    case _bracketL:
      var node = startNode(),
          firstExpr = null;
      next();
      if (tokType !== _comma && tokType !== _bracketR) {
        firstExpr = parseExpression(true, true);
        if (tokType !== _comma && tokType !== _bracketR)
          return parseMessageSendExpression(node, firstExpr);
      }
      node.elements = parseExprList(_bracketR, firstExpr, true, true);
      return finishNode(node, "ArrayExpression");

    case _dictionaryLiteral:
      var node = startNode();
      next();

      var r = parseDictionary();
      node.keys = r[0];
      node.values = r[1];
      return finishNode(node, "DictionaryLiteral");

    case _braceL:
      return parseObj();

    case _function:
      var node = startNode();
      next();
      return parseFunction(node, false);

    case _new:
      return parseNew();

    case _selector:
      var node = startNode();
      next();
      expect(_parenL, "Expected '(' after '@selector'");
      parseSelector(node, _parenR);
      expect(_parenR, "Expected closing ')' after selector");
      return finishNode(node, "SelectorLiteralExpression");

    case _protocol:
      var node = startNode();
      next();
      expect(_parenL, "Expected '(' after '@protocol'");
      node.id = parseIdent(true);
      expect(_parenR, "Expected closing ')' after protocol name");
      return finishNode(node, "ProtocolLiteralExpression");

    case _ref:
      var node = startNode();
      next();
      expect(_parenL, "Expected '(' after '@ref'");
      node.element = parseIdent(node, _parenR);
      expect(_parenR, "Expected closing ')' after ref");
      return finishNode(node, "Reference");

    case _deref:
      var node = startNode();
      next();
      expect(_parenL, "Expected '(' after '@deref'");
      node.expr = parseExpression(true, true);
      expect(_parenR, "Expected closing ')' after deref");
      return finishNode(node, "Dereference");

    default:
      if (tokType.okAsIdent)
        return parseIdent();

      unexpected();
    }
  }

  function parseMessageSendExpression(node, firstExpr) {
    parseSelectorWithArguments(node, _bracketR);
    if (firstExpr.type === "Identifier" && firstExpr.name === "super")
      node.superObject = true;
    else
      node.object = firstExpr;
    return finishNode(node, "MessageSendExpression");
  }

  function parseSelector(node, close) {
      var first = true,
          selectors = [];
      for (;;) {
        if (tokType !== _colon) {
          selectors.push(parseIdent(true).name);
          if (first && tokType === close) break;
        }
        expect(_colon, "Expected ':' in selector");
        selectors.push(":");
        if (tokType === close) break;
        first = false;
      }
      node.selector = selectors.join("");
  }

  function parseSelectorWithArguments(node, close) {
      var first = true,
          selectors = [],
          args = [],
          parameters = [];
      node.selectors = selectors;
      node.arguments = args;
      for (;;) {
        if (tokType !== _colon) {
          selectors.push(parseIdent(true));
          if (first && eat(close))
            break;
        } else {
          selectors.push(null);
        }
        expect(_colon, "Expected ':' in selector");
        args.push(parseExpression(true, true));
        if (eat(close))
          break;
        if (tokType === _comma) {
          node.parameters = [];
          while(eat(_comma)) {
            node.parameters.push(parseExpression(true, true));
          }
          eat(close);
          break;
        }
        first = false;
      }
  }

  // New's precedence is slightly tricky. It must allow its argument
  // to be a `[]` or dot subscript expression, but not a call — at
  // least, not without wrapping it in parentheses. Thus, it uses the

  function parseNew() {
    var node = startNode();
    next();
    node.callee = parseSubscripts(parseExprAtom(false), true);
    if (eat(_parenL))
      node.arguments = parseExprList(_parenR, tokType === _parenR ? null : parseExpression(true), false);
    else node.arguments = empty;
    return finishNode(node, "NewExpression");
  }

  // Parse an object literal.

  function parseObj() {
    var node = startNode(), first = true, sawGetSet = false;
    node.properties = [];
    next();
    while (!eat(_braceR)) {
      if (!first) {
        expect(_comma, "Expected ',' in object literal");
        if (options.allowTrailingCommas && eat(_braceR)) break;
      } else first = false;

      var prop = {key: parsePropertyName()}, isGetSet = false, kind;
      if (eat(_colon)) {
        prop.value = parseExpression(true);
        kind = prop.kind = "init";
      } else if (options.ecmaVersion >= 5 && prop.key.type === "Identifier" &&
                 (prop.key.name === "get" || prop.key.name === "set")) {
        isGetSet = sawGetSet = true;
        kind = prop.kind = prop.key.name;
        prop.key = parsePropertyName();
        if (tokType !== _parenL) unexpected();
        prop.value = parseFunction(startNode(), false);
      } else unexpected();

      // getters and setters are not allowed to clash — either with
      // each other or with an init property — and in strict mode,
      // init properties are also not allowed to be repeated.

      if (prop.key.type === "Identifier" && (strict || sawGetSet)) {
        for (var i = 0; i < node.properties.length; ++i) {
          var other = node.properties[i];
          if (other.key.name === prop.key.name) {
            var conflict = kind == other.kind || isGetSet && other.kind === "init" ||
              kind === "init" && (other.kind === "get" || other.kind === "set");
            if (conflict && !strict && kind === "init" && other.kind === "init") conflict = false;
            if (conflict) raise(prop.key.start, "Redefinition of property");
          }
        }
      }
      node.properties.push(prop);
    }
    return finishNode(node, "ObjectExpression");
  }

  function parsePropertyName() {
    if (tokType === _num || tokType === _string) return parseExprAtom();
    return parseIdent(true);
  }

  // Parse a function declaration or literal (depending on the
  // `isStatement` parameter).

  function parseFunction(node, isStatement) {
    if (tokType === _name) node.id = parseIdent();
    else if (isStatement) unexpected();
    else node.id = null;
    node.params = [];
    var first = true;
    expect(_parenL, "Expected '(' before function parameters");
    while (!eat(_parenR)) {
      if (!first) expect(_comma, "Expected ',' between function parameters"); else first = false;
      node.params.push(parseIdent());
    }

    // Start a new scope with regard to labels and the `inFunction`
    // flag (restore them to their old value afterwards).
    var oldInFunc = inFunction, oldLabels = labels;
    inFunction = true; labels = [];
    node.body = parseBlock(true);
    inFunction = oldInFunc; labels = oldLabels;

    // If this is a strict mode function, verify that argument names
    // are not repeated, and it does not try to bind the words `eval`
    // or `arguments`.
    if (strict || node.body.body.length && isUseStrict(node.body.body[0])) {
      for (var i = node.id ? -1 : 0; i < node.params.length; ++i) {
        var id = i < 0 ? node.id : node.params[i];
        if (isStrictReservedWord(id.name) || isStrictBadIdWord(id.name))
          raise(id.start, "Defining '" + id.name + "' in strict mode");
        if (i >= 0) for (var j = 0; j < i; ++j) if (id.name === node.params[j].name)
          raise(id.start, "Argument name clash in strict mode");
      }
    }

    return finishNode(node, isStatement ? "FunctionDeclaration" : "FunctionExpression");
  }

  // Parses a comma-separated list of expressions, and returns them as
  // an array. `close` is the token type that ends the list, and
  // `allowEmpty` can be turned on to allow subsequent commas with
  // nothing in between them to be parsed as `null` (which is needed
  // for array literals).
  // This function is modified so the first expression is passed as a
  // parameter. This is nessesary cause we need to check if it is a Objective-J
  // message send expression ([expr mySelector:param1 withSecondParam:param2])

  function parseExprList(close, firstExpr, allowTrailingComma, allowEmpty) {
    if (firstExpr && eat(close))
      return [firstExpr];
    var elts = [], first = true;
    while (!eat(close)) {
      if (first) {
        first = false;
        if (allowEmpty && tokType === _comma && !firstExpr) elts.push(null);
        else elts.push(firstExpr);
      } else {
        expect(_comma, "Expected ',' between expressions");
        if (allowTrailingComma && options.allowTrailingCommas && eat(close)) break;
        if (allowEmpty && tokType === _comma) elts.push(null);
        else elts.push(parseExpression(true));
      }
    }
    return elts;
  }

  // Parses a comma-separated list of <key>:<value> pairs and returns them as
  // [arrayOfKeyExpressions, arrayOfValueExpressions].
  function parseDictionary() {
    expect(_braceL, "Expected '{' before dictionary");

    var keys = [], values = [], first = true;
    while (!eat(_braceR)) {
      if (!first) {
        expect(_comma, "Expected ',' between expressions");
        if (options.allowTrailingCommas && eat(_braceR)) break;
      }

      keys.push(parseExpression(true, true));
      expect(_colon, "Expected ':' between dictionary key and value");
      values.push(parseExpression(true, true));
      first = false;
    }
    return [keys, values];
  }

  // Parse the next token as an identifier. If `liberal` is true (used
  // when parsing properties), it will also convert keywords into
  // identifiers.

  function parseIdent(liberal) {
    var node = startNode();
    node.name = tokType === _name ? tokVal : (((liberal && !options.forbidReserved) || tokType.okAsIdent) && tokType.keyword) || unexpected();
    tokRegexpAllowed = false;
    next();
    return finishNode(node, "Identifier");
  }

  function parseStringNumRegExpLiteral() {
    var node = startNode();
    node.value = tokVal;
    node.raw = tokInput.slice(tokStart, tokEnd);
    next();
    return finishNode(node, "Literal");
  }

  // Parse the next token as an Objective-J typ.
  // It can be 'id' followed by a optional protocol '<CPKeyValueBinding, ...>'
  // It can be 'void' or 'id'
  // It can be 'signed' or 'unsigned' followed by an optional 'char', 'byte', 'short', 'int' or 'long'
  // It can be 'char', 'byte', 'short', 'int' or 'long'
  // 'int' can be followed by an optinal 'long'. 'long' can be followed by an optional extra 'long'

  function parseObjectiveJType(startFrom) {
    var node = startFrom ? startNodeFrom(startFrom) : startNode();
    if (tokType === _name) {
      // It should be a class name
      node.name = tokVal;
      node.typeisclass = true;
      next();
    } else {
      node.name = tokType.keyword;
      // Do nothing more if it is 'void'
      if (!eat(_void)) {
        if (eat(_id)) {
          // Is it 'id' followed by a '<' parse protocols. Do nothing more if it is only 'id'
          if (tokVal === '<') {
            var first = true,
                protocols = [];
            node.protocols = protocols;
            do {
              next();
              if (first)
                first = false;
              else
                eat(_comma);
              protocols.push(parseIdent(true));
            } while (tokVal !== '>');
            next();
          }
        } else {
          // Now check if it is some basic type or an approved combination of basic types
          var nextKeyWord;
          if (eat(_signed) || eat(_unsigned))
            nextKeyWord = tokType.keyword || true;
          if (eat(_char) || eat(_byte) || eat(_short)) {
            if (nextKeyWord)
              node.name += " " + nextKeyWord;
            nextKeyWord = tokType.keyword || true;
          } else {
            if (eat(_int)) {
              if (nextKeyWord)
                node.name += " " + nextKeyWord;
              nextKeyWord = tokType.keyword || true;
            }
            if (eat(_long)) {
              if (nextKeyWord)
                node.name += " " + nextKeyWord;
              nextKeyWord = tokType.keyword || true;
              if (eat(_long)) {
                node.name += " " + nextKeyWord;
              }
            }
          }
          if (!nextKeyWord) {
            // It must be a class name if it was not a basic type. // FIXME: This is not true
            node.name = (!options.forbidReserved && tokType.keyword) || unexpected();
            node.typeisclass = true;
            next();
          }
        }
      }
    }
   return finishNode(node, "ObjectiveJType");
  }

});<|MERGE_RESOLUTION|>--- conflicted
+++ resolved
@@ -867,15 +867,8 @@
   }
 
   function readToken_lt_gt(code, finisher) { // '<>'
-<<<<<<< HEAD
-    if (tokAfterImport && options.objj && code === 60) {  // '<'
+    if (tokType === _import && options.objj && code === 60) {  // '<'
       for (var start = tokPos + 1;;) {
-=======
-    if (tokType === _import && options.objj && code === 60) {  // '<'
-      var str = [];
-      for (;;) {
-        if (tokPos >= inputLen) raise(tokStart, "Unterminated import statement");
->>>>>>> c4e27425
         var ch = input.charCodeAt(++tokPos);
         if (ch === 62)  // '>'
           return finisher(_filename, input.slice(start, tokPos++));
