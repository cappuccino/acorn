--- conflicted
+++ resolved
@@ -195,16 +195,11 @@
     c(node.test, st, "Expression");
     c(node.body, st, "Statement");
   };
-<<<<<<< HEAD
-  exports.DoWhileStatement = function(node, st, c) {
+  base.DoWhileStatement = function(node, st, c) {
     c(node.body, st, "Statement");
     c(node.test, st, "Expression");
   };
-  exports.ForStatement = function(node, st, c) {
-=======
-  base.DoWhileStatement = base.WhileStatement;
   base.ForStatement = function(node, st, c) {
->>>>>>> 30b399ec
     if (node.init) c(node.init, st, "ForInit");
     if (node.test) c(node.test, st, "Expression");
     if (node.update) c(node.update, st, "Expression");
@@ -278,7 +273,7 @@
   };
   base.Identifier = base.Literal = ignore;
 
-  exports.ClassDeclarationStatement = function(node, st, c) {
+  base.ClassDeclarationStatement = function(node, st, c) {
     if (node.ivardeclarations) for (var i = 0; i < node.ivardeclarations.length; ++i) {
       c(node.ivardeclarations[i], st, "IvarDeclaration");
     }
@@ -287,17 +282,17 @@
     }
   }
 
-  exports.ImportStatement = ignore;
-
-  exports.IvarDeclaration = ignore;
-
-  exports.MethodDeclarationStatement = ignore;
-
-  exports.MethodDeclarationStatement = function(node, st, c) {
-    c(node.body, st, "Statement");
-  }
-
-  exports.MessageSendExpression = function(node, st, c) {
+  base.ImportStatement = ignore;
+
+  base.IvarDeclaration = ignore;
+
+  base.MethodDeclarationStatement = ignore;
+
+  base.MethodDeclarationStatement = function(node, st, c) {
+    c(node.body, st, "Statement");
+  }
+
+  base.MessageSendExpression = function(node, st, c) {
     if (node.object) c(node.object, st, "Expression");
     if (node.arguments) for (var i = 0; i < node.arguments.length; ++i)
       c(node.arguments[i], st, "Expression");
@@ -305,7 +300,7 @@
       c(node.parameters[i], st, "Expression");
   }
 
-  exports.SelectorLiteralExpression = ignore;
+  base.SelectorLiteralExpression = ignore;
 
   // A custom walker that keeps track of the scope chain and the
   // variables defined in it.
