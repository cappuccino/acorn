#!/usr/bin/env node

var path = require('path');
var fs = require('fs');
var acorn = require('../acorn.js');

var infile, parsed, options = {}, silent = false, compact = false;

function help(status) {
<<<<<<< HEAD
  console.log("usage: " + path.basename(process.argv[1]) + " infile [--ecma3|--ecma5] [--strictSemicolons] [--trackComments] [--trackSpaces]");
  console.log("        [--locations] [--no-objj]  [--no-preprocess] [--compact] [--silent] [--help]");
=======
  console.log("usage: " + path.basename(process.argv[1]) + " infile [--ecma3|--ecma5] [--strictSemicolons]");
  console.log("        [--locations] [--compact] [--silent] [--help]");
>>>>>>> cfbbeebe
  process.exit(status);
}

for (var i = 2; i < process.argv.length; ++i) {
  var arg = process.argv[i];
  if (arg == "--ecma3") options.ecmaVersion = 3;
  else if (arg == "--ecma5") options.ecmaVersion = 5;
  else if (arg == "--strictSemicolons") options.strictSemicolons = true;
  else if (arg == "--trackComments") options.trackComments = true;
  else if (arg == "--trackSpaces") options.trackSpaces = true;
  else if (arg == "--locations") options.locations = true;
  else if (arg == "--no-preprocess") options.preprocess = false;
  else if (arg == "--no-objj") options.objj = false;
  else if (arg == "--silent") silent = true;
  else if (arg == "--compact") compact = true;
  else if (arg == "--help") help(0);
  else if (arg[0] == "-") help(1);
  else infile = arg;
}

if (!infile) help(1);

try {
  var code = fs.readFileSync(infile, "utf8");
  parsed = acorn.parse(code, options);
} catch(e) {
  console.log(e.message);
  process.exit(1);
}

if (!silent)
  console.log(JSON.stringify(parsed, null, compact ? null : 2));<|MERGE_RESOLUTION|>--- conflicted
+++ resolved
@@ -7,13 +7,8 @@
 var infile, parsed, options = {}, silent = false, compact = false;
 
 function help(status) {
-<<<<<<< HEAD
   console.log("usage: " + path.basename(process.argv[1]) + " infile [--ecma3|--ecma5] [--strictSemicolons] [--trackComments] [--trackSpaces]");
-  console.log("        [--locations] [--no-objj]  [--no-preprocess] [--compact] [--silent] [--help]");
-=======
-  console.log("usage: " + path.basename(process.argv[1]) + " infile [--ecma3|--ecma5] [--strictSemicolons]");
-  console.log("        [--locations] [--compact] [--silent] [--help]");
->>>>>>> cfbbeebe
+  console.log("        [--locations] [--no-objj] [--no-preprocess] [--compact] [--silent] [--help]");
   process.exit(status);
 }
 
